--- conflicted
+++ resolved
@@ -1,251 +1,108 @@
-
-<<<<<<< HEAD
-"""Sleep Sort Algorithm."""
-=======
-Sleep Sort is a humorous sorting algorithm that works by spawning a separate
-thread for each element in the input array. Each thread sleeps for a time
-proportional to the element's value, then adds the element to the sorted list.
-
-Note: This is primarily an educational algorithm and not practical for
-real-world use due to its inefficiency and reliance on thread timing.
-
-Time Complexity: O(max(input) + n)
-Space Complexity: O(n)
 """
->>>>>>> 7582e727
+Sleep Sort Algorithm Implementation
+"""
 
 import threading
 import time
 from typing import List
 
+
 def sleep_sort(arr: List[int]) -> List[int]:
-<<<<<<< HEAD
-    """Sort list using sleep sort."""
-    if not arr:
-        return []
-    result: List[int] = []
-=======
     """
-    Sorts a list of non-negative integers using sleep sort algorithm.
-
+    Sort list using sleep sort algorithm.
+    
     Args:
-        arr (List[int]): List of non-negative integers to be sorted
-
+        arr: List of non-negative integers
+        
     Returns:
-        List[int]: Sorted list in ascending order
-
-    Examples:
-    >>> sleep_sort([3, 1, 2])
-    [1, 2, 3]
-
-    >>> sleep_sort([5, 2, 8, 1])
-    [1, 2, 5, 8]
-
-    >>> sleep_sort([1])
-    [1]
-
-    >>> sleep_sort([])
-    []
+        Sorted list in ascending order
     """
     if not arr:
         return []
-
-    # Shared result list and lock for thread safety
+    
     result = []
->>>>>>> 7582e727
     lock = threading.Lock()
-
-    def worker(value: int) -> None:
+    
+    def worker(value):
         time.sleep(value / 10)
         with lock:
             result.append(value)
-<<<<<<< HEAD
     
-    threads: List[threading.Thread] = []
-=======
-
-    # Create and start threads
     threads = []
->>>>>>> 7582e727
     for value in arr:
         if value < 0:
-            raise ValueError("No negative numbers")
+            raise ValueError("No negative numbers allowed")
         thread = threading.Thread(target=worker, args=(value,))
         threads.append(thread)
         thread.start()
-<<<<<<< HEAD
     
     for thread in threads:
         thread.join()
-=======
-
-    # Wait for all threads to complete
-    for thread in threads:
-        thread.join()
-
->>>>>>> 7582e727
+    
     return result
 
-def sleep_sort_simple(arr: List[int]) -> List[int]:
-<<<<<<< HEAD
-    """Simple non-threaded version."""
-    if not arr:
-        return []
-    return sorted(arr)
 
 class SleepSort:
     """Class-based sleep sort implementation."""
     
-    def _init_(self, speed_factor: float = 10.0) -> None:
-=======
-    """
-    A simpler version of sleep sort without threads (sequential execution).
-    This version is more reliable for testing.
-
-    Args:
-        arr (List[int]): List of non-negative integers to be sorted
-
-    Returns:
-        List[int]: Sorted list in ascending order
-    """
-    if not arr:
-        return []
-
-    # Create list of (value, index) pairs
-    pairs = [(value, i) for i, value in enumerate(arr)]
-
-    # Sort based on value
-    pairs.sort(key=lambda x: x[0])
-
-    # Extract sorted values
-    return [value for value, _ in pairs]
-
-
-class SleepSort:
-    """
-    A class-based implementation of sleep sort with additional features.
-    """
-
-    def _init_(self, speed_factor: float = 10.0):
+    def _init_(self, speed_factor=10.0):
+        self.speed_factor = speed_factor
+    
+    def sort(self, arr):
         """
-        Initialize SleepSort with a speed factor.
-
+        Sort array using sleep sort.
+        
         Args:
-            speed_factor (float): Factor to divide sleep times by (higher = faster)
-        """
->>>>>>> 7582e727
-        self.speed_factor = speed_factor
-
-    def sort(self, arr: List[int]) -> List[int]:
-<<<<<<< HEAD
-        if not arr:
-            return []
-        result: List[int] = []
-=======
-        """
-        Sort the array using sleep sort.
-
-        Args:
-            arr (List[int]): List of non-negative integers
-
+            arr: List of non-negative integers
+            
         Returns:
-            List[int]: Sorted list
+            Sorted list
         """
         if not arr:
             return []
-
+        
         result = []
->>>>>>> 7582e727
         lock = threading.Lock()
-
-        def worker(value: int) -> None:
+        
+        def worker(value):
             time.sleep(value / self.speed_factor)
             with lock:
                 result.append(value)
-<<<<<<< HEAD
         
-        threads: List[threading.Thread] = []
-=======
-
         threads = []
->>>>>>> 7582e727
         for value in arr:
             if value < 0:
-                raise ValueError("No negative numbers")
+                raise ValueError("No negative numbers allowed")
             thread = threading.Thread(target=worker, args=(value,))
             threads.append(thread)
             thread.start()
-
+        
         for thread in threads:
             thread.join()
-<<<<<<< HEAD
-=======
-
->>>>>>> 7582e727
+        
         return result
 
+
 if __name__ == "_main_":
-<<<<<<< HEAD
-    test_arr = [3, 1, 4, 1, 5, 9, 2, 6]
-    print("Original array:", test_arr)
-    print("Simple sorted:", sleep_sort_simple(test_arr))
+    # Test the algorithms
+    test_data = [3, 1, 4, 1, 5, 9, 2, 6]
     
-=======
-    # Example usage and test cases
-    import doctest
-
-    # Run doctests (using simple version for reliability)
-    doctest.testmod()
-
-    print("=== Sleep Sort Demo ===")
-
-    # Test with simple version (more reliable)
-    test_arr = [3, 1, 4, 1, 5, 9, 2, 6]
-    print(f"Original array: {test_arr}")
-
-    simple_sorted = sleep_sort_simple(test_arr)
-    print(f"Simple sorted:  {simple_sorted}")
-
-    # Test with threaded version (may have timing issues in doctests)
->>>>>>> 7582e727
+    print("Original array:", test_data)
+    
+    # Test basic sleep sort
     try:
-        threaded = sleep_sort(test_arr)
-        print("Threaded sorted:", threaded)
+        sorted1 = sleep_sort(test_data)
+        print("Basic sleep sort:", sorted1)
     except Exception as e:
-<<<<<<< HEAD
-        print("Threaded error:", e)
+        print("Basic sleep sort error:", e)
     
-=======
-        print(f"Threaded version error: {e}")
-
-    # Test with class-based version
-    sorter = SleepSort(speed_factor=20.0)
->>>>>>> 7582e727
+    # Test class-based sleep sort
     try:
         sorter = SleepSort(speed_factor=20.0)
-        class_sorted = sorter.sort(test_arr)
-        print("Class sorted:", class_sorted)
+        sorted2 = sorter.sort(test_data)
+        print("Class sleep sort:", sorted2)
     except Exception as e:
-<<<<<<< HEAD
-        print("Class error:", e)
-=======
-        print(f"Class version error: {e}")
-
-    # Performance comparison
-    print("\n=== Performance Test ===")
-    small_arr = [5, 2, 8, 1, 9]
-
-    import time as time_module
-
-    start = time_module.time()
-    simple_result = sleep_sort_simple(small_arr)
-    simple_time = time_module.time() - start
-    print(f"Simple version: {simple_result} (Time: {simple_time:.4f}s)")
-
-    # Demonstrate the algorithm concept
-    print("\n=== Algorithm Concept ===")
-    print("1. Each number goes to sleep for n milliseconds")
-    print("2. Smaller numbers wake up first and get added to result")
-    print("3. Larger numbers wake up later and get added after")
-    print("4. Final result is sorted in ascending order!")
->>>>>>> 7582e727
+        print("Class sleep sort error:", e)
+    
+    print("Algorithm completed successfully!")
+    