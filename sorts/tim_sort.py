def binary_search(lst, item, start, end):
    """
    Binary search that returns the index of the first occurrence of `item` if present,
    or the correct insertion index if not present, even with duplicates.
    """
    if start > end:
        return start

    mid = (start + end) // 2

    if lst[mid] < item:
        return binary_search(lst, item, mid + 1, end)
    elif lst[mid] > item:
        return binary_search(lst, item, start, mid - 1)
    elif mid == start or lst[mid - 1] != item:
        # Move left to find the first occurrence
<<<<<<< HEAD
        return mid
    else:
        return binary_search(lst, item, start, mid - 1)
=======
        if mid == start or lst[mid - 1] != item:
            return mid
        else:
            return binary_search(lst, item, start, mid - 1)
>>>>>>> 42bc80d2


def insertion_sort(lst):
    length = len(lst)

    for index in range(1, length):
        value = lst[index]
        pos = binary_search(lst, value, 0, index - 1)
        lst = [*lst[:pos], value, *lst[pos:index], *lst[index + 1 :]]

    return lst


def merge(left, right):
    if not left:
        return right

    if not right:
        return left

    if left[0] < right[0]:
        return [left[0], *merge(left[1:], right)]

    return [right[0], *merge(left, right[1:])]


def tim_sort(lst):
    """
    >>> tim_sort("Python")
    ['P', 'h', 'n', 'o', 't', 'y']
    >>> tim_sort((1.1, 1, 0, -1, -1.1))
    [-1.1, -1, 0, 1, 1.1]
    >>> tim_sort(list(reversed(list(range(7)))))
    [0, 1, 2, 3, 4, 5, 6]
    >>> tim_sort([3, 2, 1]) == insertion_sort([3, 2, 1])
    True
    >>> tim_sort([3, 2, 1]) == sorted([3, 2, 1])
    True
    """
    length = len(lst)
    runs, sorted_runs = [], []
    new_run = [lst[0]]
    sorted_array = []
    i = 1
    while i < length:
        if lst[i] < lst[i - 1]:
            runs.append(new_run)
            new_run = [lst[i]]
        else:
            new_run.append(lst[i])
        i += 1
    runs.append(new_run)

    for run in runs:
        sorted_runs.append(insertion_sort(run))
    for run in sorted_runs:
        sorted_array = merge(sorted_array, run)

    return sorted_array


def main():
    lst = [5, 9, 10, 3, -4, 5, 178, 92, 46, -18, 0, 7]
    sorted_lst = tim_sort(lst)
    print(sorted_lst)


if __name__ == "__main__":
    main()<|MERGE_RESOLUTION|>--- conflicted
+++ resolved
@@ -14,17 +14,9 @@
         return binary_search(lst, item, start, mid - 1)
     elif mid == start or lst[mid - 1] != item:
         # Move left to find the first occurrence
-<<<<<<< HEAD
         return mid
     else:
         return binary_search(lst, item, start, mid - 1)
-=======
-        if mid == start or lst[mid - 1] != item:
-            return mid
-        else:
-            return binary_search(lst, item, start, mid - 1)
->>>>>>> 42bc80d2
-
 
 def insertion_sort(lst):
     length = len(lst)
