--- conflicted
+++ resolved
@@ -13,50 +13,6 @@
 #  Time Complexity of Solution:
 #  Best Case O(n); Average Case O(n); Worst Case O(n)
 
-<<<<<<< HEAD
-from __future__ import print_function
-from insertion_sort import insertion_sort
-import math
-
-DEFAULT_BUCKET_SIZE = 5
-
-def bucket_sort(myList, bucketSize=DEFAULT_BUCKET_SIZE):
-    if(len(myList) == 0):
-        return myList
-
-    minValue = myList[0]
-    maxValue = myList[0]
-
-    # For finding minimum and maximum values
-    for i in range(0, len(myList)):
-        if myList[i] < minValue:
-            minValue = myList[i]
-        elif myList[i] > maxValue:
-            maxValue = myList[i]
-
-    # Initialize buckets
-    bucketCount = math.floor((maxValue - minValue) / bucketSize) + 1
-    buckets = []
-    for i in range(0, bucketCount):
-        buckets.append([])
-
-    # For putting values in buckets
-    for i in range(0, len(myList)):
-        buckets[math.floor((myList[i] - minValue) / bucketSize)].append(myList[i])
-
-    # Sort buckets and place back into input array
-    sortedArray = []
-    for i in range(0, len(buckets)):
-        insertion_sort(buckets[i])
-        for j in range(0, len(buckets[i])):
-            sortedArray.append(buckets[i][j])
-
-    return sortedArray
-
-if __name__ == '__main__':
-    sortedArray = bucket_sort([12, 23, 4, 5, 3, 2, 12, 81, 56, 95])
-    print(sortedArray)
-=======
 DEFAULT_BUCKET_SIZE=5
 
 def bucket_sort(my_list, bucket_size=DEFAULT_BUCKET_SIZE):
@@ -76,5 +32,4 @@
 if __name__ == "__main__":
     user_input = input('Enter numbers separated by a comma:').strip()
     unsorted = [float(n) for n in user_input.split(',') if len(user_input) > 0]
-    print(bucket_sort(unsorted))
->>>>>>> 9f982a83
+    print(bucket_sort(unsorted))