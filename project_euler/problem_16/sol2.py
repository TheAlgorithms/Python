"""
Problem 16: https://projecteuler.net/problem=16

2^15 = 32768 and the sum of its digits is 3 + 2 + 7 + 6 + 8 = 26.

What is the sum of the digits of the number 2^1000?
"""


<<<<<<< HEAD
def solution(power: int) -> int:
    """
    Returns the sum of the digits of the number 2^power.
=======
def solution(power: int = 1000) -> int:
    """Returns the sum of the digits of the number 2^power.
>>>>>>> 10fe9d9b

    >>> solution(1000)
    1366
    >>> solution(50)
    76
    >>> solution(20)
    31
    >>> solution(15)
    26
    """
    n = 2 ** power
    r = 0
    while n:
        r, n = r + n % 10, n // 10
    return r


if __name__ == "__main__":
    print(solution(int(str(input()).strip())))<|MERGE_RESOLUTION|>--- conflicted
+++ resolved
@@ -7,14 +7,9 @@
 """
 
 
-<<<<<<< HEAD
-def solution(power: int) -> int:
+def solution(power: int = 1000) -> int:
     """
     Returns the sum of the digits of the number 2^power.
-=======
-def solution(power: int = 1000) -> int:
-    """Returns the sum of the digits of the number 2^power.
->>>>>>> 10fe9d9b
 
     >>> solution(1000)
     1366
