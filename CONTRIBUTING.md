--- conflicted
+++ resolved
@@ -42,12 +42,8 @@
 
 If you want to mark check boxes while committing a PR,
 __Do's__
-* Mark the box empty box [ ] with the small letter 'x' so
-<<<<<<< HEAD
-  - Uncheck box : [ ] 
-=======
+* Mark the box emptu box [ ] with the small letter 'x' so
   - Uncheck box : [ ]
->>>>>>> b9489a26
   - Checked Box : [x]
 
   Ex,
