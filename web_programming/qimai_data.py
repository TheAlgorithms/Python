--- conflicted
+++ resolved
@@ -28,14 +28,9 @@
         return True
 
 
-<<<<<<< HEAD
-def get_app_info(page: ChromiumPage,
-                 username: str, password: str, typename: str) -> dict:
-=======
 def get_app_info(
     page: ChromiumPage, username: str, password: str, typename: str
 ) -> dict:
->>>>>>> 0a1a3baf
     # Clear the cache to avoid the login failure
     page.clear_cache(cookies=True)
     if login(page, username, password):
