--- conflicted
+++ resolved
@@ -10,7 +10,6 @@
         self.left = None
         self.right = None
 
-<<<<<<< HEAD
 def breadth_first_search(root) -> None:
     """
     Perform a breadth-first search traversal of a binary tree and print the values of nodes.
@@ -37,10 +36,8 @@
         >>> breadth_first_search(root)
         # No output as the tree is empty.
     """
-=======
 
 def searchBFS(root):
->>>>>>> 56a435c1
     if root is None:
         print("# No output as the tree is empty.")
         return
@@ -51,18 +48,14 @@
 
     while queue:
         current_node = queue.pop(0)
-<<<<<<< HEAD
         result.append(current_node.value)
-=======
         print(current_node.value, end=" ")
->>>>>>> 56a435c1
 
         if current_node.left:
             queue.append(current_node.left)
         if current_node.right:
             queue.append(current_node.right)
 
-<<<<<<< HEAD
     print("Breadth-First Search traversal:")
     print(" ".join(map(str, result)))
 
@@ -82,7 +75,6 @@
     # Test with an empty tree
     root = None
     breadth_first_search(root)
-=======
 
 # Constructing the search tree
 root = Node(1)
@@ -94,5 +86,4 @@
 root.right.right = Node(7)
 
 print("Breadth-First Search traversal:")
-searchBFS(root)
->>>>>>> 56a435c1
+searchBFS(root)