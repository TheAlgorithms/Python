"""
This is pure python implementation of binary search algorithm

For doctests run following command:
python -m doctest -v binary_search.py
or
python3 -m doctest -v binary_search.py

For manual testing run:
python binary_search.py
"""
from __future__ import print_function
import bisect


def binary_search(sorted_collection, item):
    """Pure implementation of binary search algorithm in Python

    Be careful collection must be sorted, otherwise result will be
    unpredictable

    :param sorted_collection: some sorted collection with comparable items
    :param item: item value to search
    :return: index of found item or None if item is not found

    Examples:
    >>> binary_search([0, 5, 7, 10, 15], 0)
    0

    >>> binary_search([0, 5, 7, 10, 15], 15)
    4

    >>> binary_search([0, 5, 7, 10, 15], 5)
    1

    >>> binary_search([0, 5, 7, 10, 15], 6)

    """
    left = 0
    right = len(sorted_collection) - 1

    while left <= right:
        midpoint = (left + right) // 2
        current_item = sorted_collection[midpoint]
        if current_item == item:
            return midpoint
        else:
            if item < current_item:
                right = midpoint - 1
            else:
                left = midpoint + 1
    return None


def binary_search_std_lib(sorted_collection, item):
    """Pure implementation of binary search algorithm in Python using stdlib

    Be careful collection must be sorted, otherwise result will be
    unpredictable

    :param sorted_collection: some sorted collection with comparable items
    :param item: item value to search
    :return: index of found item or None if item is not found

    Examples:
    >>> binary_search_std_lib([0, 5, 7, 10, 15], 0)
    0

    >>> binary_search_std_lib([0, 5, 7, 10, 15], 15)
    4

    >>> binary_search_std_lib([0, 5, 7, 10, 15], 5)
    1

    >>> binary_search_std_lib([0, 5, 7, 10, 15], 6)

    """
    index = bisect.bisect_left(sorted_collection, item)
    if index != len(sorted_collection) and sorted_collection[index] == item:
        return index
    return None

def binary_search_by_recursion(sorted_collection, item, left, right):

    """Pure implementation of binary search algorithm in Python by recursion

    Be careful collection must be sorted, otherwise result will be
    unpredictable
    First recursion should be started with left=0 and right=(len(sorted_collection)-1)

    :param sorted_collection: some sorted collection with comparable items
    :param item: item value to search
    :return: index of found item or None if item is not found

    Examples:
    >>> binary_search_std_lib([0, 5, 7, 10, 15], 0)
    0

    >>> binary_search_std_lib([0, 5, 7, 10, 15], 15)
    4

    >>> binary_search_std_lib([0, 5, 7, 10, 15], 5)
    1

    >>> binary_search_std_lib([0, 5, 7, 10, 15], 6)

    """
    midpoint = left + (right - left) // 2

    if sorted_collection[midpoint] == item:
        return midpoint
    elif sorted_collection[midpoint] > item:
        return binary_search_by_recursion(sorted_collection, item, left, midpoint-1)
    else:
<<<<<<< HEAD
        return binary_search_by_recursion(sorted_collection, item,midpoint+1, right)
=======
        return binary_search_by_recursion(sorted_collection, item, midpoint+1, right)
>>>>>>> f9156cfb

def __assert_sorted(collection):
    """Check if collection is sorted, if not - raises :py:class:`ValueError`

    :param collection: collection
    :return: True if collection is sorted
    :raise: :py:class:`ValueError` if collection is not sorted

    Examples:
    >>> __assert_sorted([0, 1, 2, 4])
    True

    >>> __assert_sorted([10, -1, 5])
    Traceback (most recent call last):
    ...
    ValueError: Collection must be sorted
    """
    if collection != sorted(collection):
        raise ValueError('Collection must be sorted')
    return True


if __name__ == '__main__':
    import sys
    # For python 2.x and 3.x compatibility: 3.x has not raw_input builtin
    # otherwise 2.x's input builtin function is too "smart"
    if sys.version_info.major < 3:
        input_function = raw_input
    else:
        input_function = input

    user_input = input_function('Enter numbers separated by coma:\n')
    collection = [int(item) for item in user_input.split(',')]
    try:
        __assert_sorted(collection)
    except ValueError:
        sys.exit('Sequence must be sorted to apply binary search')

    target_input = input_function(
        'Enter a single number to be found in the list:\n'
    )
    target = int(target_input)
    result = binary_search(collection, target)
    if result is not None:
        print('{} found at positions: {}'.format(target, result))
    else:
        print('Not found')<|MERGE_RESOLUTION|>--- conflicted
+++ resolved
@@ -112,12 +112,8 @@
     elif sorted_collection[midpoint] > item:
         return binary_search_by_recursion(sorted_collection, item, left, midpoint-1)
     else:
-<<<<<<< HEAD
-        return binary_search_by_recursion(sorted_collection, item,midpoint+1, right)
-=======
         return binary_search_by_recursion(sorted_collection, item, midpoint+1, right)
->>>>>>> f9156cfb
-
+      
 def __assert_sorted(collection):
     """Check if collection is sorted, if not - raises :py:class:`ValueError`
 
