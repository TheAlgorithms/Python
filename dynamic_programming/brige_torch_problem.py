--- conflicted
+++ resolved
@@ -1,9 +1,4 @@
-<<<<<<< HEAD
-person_pace = [1, 2, 5, 10,12,16]
-=======
-# person_pace = [1, 2, 5, 10,12,16]
-person_pace = list(map(int, input().split()))
->>>>>>> 0175a2be
+ person_pace = [1, 2, 5, 10,12,16]
 person_pace.sort()  # Sort the array for optimal pairing
 people = len(person_pace)
 
