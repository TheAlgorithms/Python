import numpy as np
<<<<<<< HEAD
'''
The GELU (Gaussian Error Linear Unit) activation function is a smooth,
non-linear function used in neural networks.
 
For more details: https://en.wikipedia.org/wiki/Gaussian_error_linear_unit
'''
=======

"""
The GELU (Gaussian Error Linear Unit) activation function
is a smooth, non-linear function used in neural networks.
For more details:
https://en.wikipedia.org/wiki/Gaussian_error_linear_unit
"""


>>>>>>> c1aeccfd
def gelu(vector: np.ndarray) -> np.ndarray:
    """
    Implements the GELU (Gaussian Error Linear Unit) activation function.

    Parameters:
        vector (np.ndarray): The input array for GELU activation.

    Returns:
        np.ndarray: The input array after applying the GELU activation.

    Formula: GELU(x) = 0.5 * x * (1 + tanh(sqrt(2/pi) * (x + 0.044715 * x^3)))

    Examples:
    >>> gelu(np.array([2.3, 0.6, -2, -3.8]))
    array([ 2.27567297e+00,  4.35415199e-01, -4.54023059e-02, -1.76119217e-04])

    >>> gelu(np.array([-9.2, -0.3, 0.45, -4.56]))
    array([-0.00000000e+00, -1.14629076e-01,  3.03128456e-01, -3.63404370e-06])
    """
    return (
        0.5
        * vector
        * (1 + np.tanh(np.sqrt(2 / np.pi) * (vector + 0.044715 * vector**3)))
    )


if __name__ == "__main__":
    import doctest

    doctest.testmod()<|MERGE_RESOLUTION|>--- conflicted
+++ resolved
@@ -1,12 +1,4 @@
 import numpy as np
-<<<<<<< HEAD
-'''
-The GELU (Gaussian Error Linear Unit) activation function is a smooth,
-non-linear function used in neural networks.
- 
-For more details: https://en.wikipedia.org/wiki/Gaussian_error_linear_unit
-'''
-=======
 
 """
 The GELU (Gaussian Error Linear Unit) activation function
@@ -16,7 +8,6 @@
 """
 
 
->>>>>>> c1aeccfd
 def gelu(vector: np.ndarray) -> np.ndarray:
     """
     Implements the GELU (Gaussian Error Linear Unit) activation function.
