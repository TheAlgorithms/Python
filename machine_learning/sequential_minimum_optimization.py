--- conflicted
+++ resolved
@@ -499,13 +499,10 @@
     for i in range(test_tags.shape[0]):
         if test_tags[i] == predict[i]:
             score += 1
-<<<<<<< HEAD
+            
     print(
         f"\r\nall: {test_num}\r\nright: {score}\r\nfalse: {test_num - score}"
     )
-=======
-    print(f"\nall: {test_num}\nright: {score}\nfalse: {test_num - score}")
->>>>>>> b9bff8f3
     print(f"Rough Accuracy: {score / test_tags.shape[0]}")
 
 
@@ -626,4 +623,4 @@
 if __name__ == "__main__":
     test_cancel_data()
     test_demonstration()
-    plt.show()
+    plt.show()