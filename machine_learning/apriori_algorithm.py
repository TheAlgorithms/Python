--- conflicted
+++ resolved
@@ -8,11 +8,8 @@
 WIKI: https://en.wikipedia.org/wiki/Apriori_algorithm
 """
 
-<<<<<<< HEAD
 from collections import defaultdict
-=======
 from collections import Counter
->>>>>>> ae68a780
 from itertools import combinations
 
 
@@ -26,7 +23,6 @@
     return [["milk"], ["milk", "butter"], ["milk", "bread"], ["milk", "bread", "chips"]]
 
 
-<<<<<<< HEAD
 class Apriori:
     """Apriori algorithm class with support, confidence, and lift filtering."""
 
@@ -100,7 +96,6 @@
                 if self._get_support(c) >= self.min_support
             }
             if not freq_candidates:
-=======
 def prune(itemset: list, candidates: list, length: int) -> list:
     """
     Prune candidate itemsets that are not frequent.
@@ -132,7 +127,6 @@
                 or itemset_counter[item_tuple] < length - 1
             ):
                 is_subsequence = False
->>>>>>> ae68a780
                 break
 
             self.itemsets.append(freq_candidates)
