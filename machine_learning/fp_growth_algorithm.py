--- conflicted
+++ resolved
@@ -9,12 +9,7 @@
 Examples: https://www.javatpoint.com/fp-growth-algorithm-in-data-mining
 """
 
-<<<<<<< HEAD
 from typing import Optional, Union
-=======
-from typing import Optional
-
->>>>>>> ded3763d
 
 class TreeNode:
     """
