--- conflicted
+++ resolved
@@ -1,9 +1,6 @@
-<<<<<<< HEAD
-=======
 import numpy as np
 import requests
 
->>>>>>> 86fafdf7
 """
 Linear regression is the most basic type of regression commonly used for
 predictive analysis. The idea is pretty simple: we have a dataset and we have
@@ -48,12 +45,7 @@
 A few examples of these techniques are "Poisson Regression", "Logistic Regression",
 "Multinomial Regression", "Gamma Regression" and so on.
 """
-<<<<<<< HEAD
-import numpy as np
-import requests
-=======
 
->>>>>>> 86fafdf7
 
 def collect_dataset():
     """Collect dataset of CSGO
@@ -113,19 +105,11 @@
     dft = len(original_y) - 1
     # For univariate case
     dfe = len(original_y) - 1 - 1
-<<<<<<< HEAD
     #For univariate case
     msr = ssr/(dft-len(original_y)+2)
     mse = sse/dfe
     f = msr/mse
     #f-Statistic
-=======
-    # For univariate case
-    msr = ssr / (dft - len(original_y) + 1)
-    mse = sse / dfe
-    f = msr / mse
-    # f-Statistic
->>>>>>> 86fafdf7
     return ssr, sse, sst, r2, mae, msr, mse, f
 
 
