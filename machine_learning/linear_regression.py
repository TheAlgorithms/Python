--- conflicted
+++ resolved
@@ -76,17 +76,10 @@
     :r2 -> R Squared value, a measure of explained variability
     :mae -> Mean Absolute Error, an objective (loss) function to
     baseline how well your model predicts
-<<<<<<< HEAD
     :msr -> Mean Square Residual, used in f statistic
     :mse -> Mean Square Error, an objective function, but 
     an f statistic variable in this case
     :f -> The f statistic, used to determine whether
-=======
-    :MSR -> Mean Square Residual, used in F statistic
-    :MSE -> Mean Square Error, an objective function, but
-    an F statistic variable in this case
-    :F -> The F statistic, used to determine whether
->>>>>>> 6b597894
     the regression coefficient is statistically significant
     in explaining the variability
 
@@ -95,7 +88,6 @@
     99% confidence that ADR is a good predictor of someones
     CSGO rating.
 
-<<<<<<< HEAD
     :dft -> Degrees of Freedom
     :dfe -> Error Degrees of Freedom
     '''
@@ -118,27 +110,6 @@
     f = msr/mse
     #f-Statistic
     return ssr, sse, sst, r2, mae, msr, mse, f
-=======
-    :dFt -> Degrees of Freedom
-    :dFe -> Error Degrees of Freedom
-    """
-    SSR = 0
-    SSE = 0
-    SST = 0
-    for idx, val in enumerate(predicted_y):
-        SSR += (predicted_y[idx] - y_bar) ** 2
-        SSE += (original_y[idx] - predicted_y[idx]) ** 2
-        SST += (original_y[idx] - y_bar) ** 2
-    R2 = SSR / SST
-    MAE = sum(abs(y - predicted_y[i]) for i, y in enumerate(original_y))
-    MAE = MAE / len(original_y)
-    dFt = len(original_y) - 1  # For univariate case -> n=1, p=1 -> dFt =
-    dFe = len(original_y) - 1 - 1  # For univariate case -> n=1
-    MSR = SSR / 1
-    MSE = SSE / dFe
-    F = MSR / MSE  # F-Statistic
-    return SSR, SSE, SST, R2, MAE, MSR, MSE, F
->>>>>>> 6b597894
 
 
 def simple_solve(data_x, data_y):
@@ -146,20 +117,13 @@
     Simple method of solving the univariate linear regression (like this problem)
     Gradient is the sum of rectangular area over the sum of square area from the centroid
     Intercept can be worked out by using the centroid and solving c = y-mx
-<<<<<<< HEAD
     '''
     rect_area = 0
     square_area = 0
-=======
-    """
-    Rect_Area = 0
-    Square_Area = 0
->>>>>>> 6b597894
     x_bar = np.mean(data_x)
     y_bar = np.mean(data_y)
 
     for idx, val in enumerate(data_x):
-<<<<<<< HEAD
         rect_area += ((val-x_bar)*(data_y[idx]-y_bar))
         square_area += (val-x_bar)**2
     
@@ -170,34 +134,14 @@
     print("Y-Intercept is:",beta_0)
     y_hat = beta_1*data_x + beta_0
     ssr, sse, sst, r2, mae, msr, mse, f = regression_statistics(y_hat, data_y, y_bar)
-    print("sst is:",sst)
-    print("ssr is:",ssr)
-    print("sse is:",sse)
+    print("SST is:",sst)
+    print("SSR is:",ssr)
+    print("SSE is:",sse)
     print("R^2 is:",r2)
-    print("mae is:",mae)
-    print("msr is:",msr)
-    print("mse is:",mse)
-    print("f Statistic is:",f)
-=======
-        Rect_Area += (val - x_bar) * (data_y[idx] - y_bar)
-        Square_Area += (val - x_bar) ** 2
-
-    Beta_1 = float(Rect_Area / Square_Area)
-    Beta_0 = y_bar - Beta_1 * x_bar
-    print("Gradient coefficient is:", Beta_1)
-    print("Y-Intercept is:", Beta_0)
-    y_hat = Beta_1 * data_x + Beta_0
-    SSR, SSE, SST, R2, MAE, MSR, MSE, F = regression_statistics(y_hat, data_y, y_bar)
-    print("SST is:", SST)
-    print("SSR is:", SSR)
-    print("SSE is:", SSE)
-    print("R^2 is:", R2)
-    print("MAE is:", MAE)
-    print("MSR is:", MSR)
-    print("MSE is:", MSE)
-    print("F Statistic is:", F)
-
->>>>>>> 6b597894
+    print("MAE is:",mae)
+    print("MSR is:",msr)
+    print("MSE is:",mse)
+    print("F Statistic is:",f)
 
 def main():
     """Driver function"""
