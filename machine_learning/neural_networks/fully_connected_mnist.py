--- conflicted
+++ resolved
@@ -1,28 +1,20 @@
 """
 Fully Connected Neural Network for MNIST Classification
 
-Goal: This script implements a fully connected feed-forward neural network
-    using TensorFlow and Keras to classify the MNIST dataset (28x28 grayscale
-    images of handwritten digits from 0 to 9).
-    The network has two hidden layers with ReLU activations and dropout
-    for regularization.
+Goal: This script implements a fully connected feed-forward neural network using TensorFlow and Keras to classify the
+    MNIST dataset (28x28 grayscale images of handwritten digits from 0 to 9). The network has two hidden layers with ReLU
+    activations and dropout for regularization.
 
 Objectives:
 - Normalize and preprocess MNIST data.
 - Build a basic neural network with dense layers.
-- Train the model, evaluate its accuracy and loss at each epoch,
-  and predict sample outputs.
-
+- Train the model, evaluate its accuracy and loss at each epoch, and predict sample outputs.
 """
 
-<<<<<<< HEAD
 
-import numpy as np
-=======
->>>>>>> e4dcab86
 import tensorflow as tf
 from tensorflow.keras import layers, models
-
+import numpy as np
 
 # Load the MNIST dataset from Keras
 mnist = tf.keras.datasets.mnist
@@ -43,35 +35,32 @@
 model.add(layers.Flatten(input_shape=(28, 28)))
 
 # First hidden layer with 128 neurons and ReLU activation
-model.add(layers.Dense(128, activation="relu"))
+model.add(layers.Dense(128, activation='relu'))
 
 # Dropout layer to prevent overfitting (randomly drops 20% of neurons)
 model.add(layers.Dropout(0.2))
 
 # Second hidden layer with 64 neurons and ReLU activation
-model.add(layers.Dense(64, activation="relu"))
+model.add(layers.Dense(64, activation='relu'))
 
 # Output layer with 10 neurons (one for each digit class 0-9), softmax for probabilities
-model.add(layers.Dense(10, activation="softmax"))
+model.add(layers.Dense(10, activation='softmax'))
 
 # Compile the model
-model.compile(
-    optimizer="adam", loss="sparse_categorical_crossentropy", metrics=["accuracy"]
-)
+model.compile(optimizer='adam', loss='sparse_categorical_crossentropy', metrics=['accuracy'])
 
 # Train the model on the MNIST training data
 model.fit(X_train, y_train, epochs=5, batch_size=32)
 
 # Evaluate the model on the test set
 test_loss, test_acc = model.evaluate(X_test, y_test, verbose=2)
-print(f"\nTest accuracy: {test_acc}")
+print(f'\nTest accuracy: {test_acc}')
 
 # Make a prediction on a random test image
-rng = np.random.default_rng()
-random_index = rng.integers(0, len(X_test))
+random_index = np.random.randint(0, len(X_test))
 random_image = np.expand_dims(X_test[random_index], axis=0)
 prediction = model.predict(random_image)
 predicted_digit = np.argmax(prediction)
 
 # Print the predicted result and actual label
-print(f"Predicted digit: {predicted_digit}, Actual digit: {y_test[random_index]}")+print(f'Predicted digit: {predicted_digit}, Actual digit: {y_test[random_index]}')