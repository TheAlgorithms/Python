--- conflicted
+++ resolved
@@ -85,13 +85,7 @@
     for event in pygame.event.get():
         if event.type == pygame.QUIT:
             running = False
-<<<<<<< HEAD
             print("Number of collisions occurred are",collision_count)
-
-=======
-            print("Number of collisions occured are", collision_count)
->>>>>>> 476f739c
-
     pygame.display.update()
 
 # Quit Pygame
