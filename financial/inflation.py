--- conflicted
+++ resolved
@@ -16,7 +16,6 @@
 
 import doctest
 
-<<<<<<< HEAD
 def calculate_future_value(present_value : float, inflation_rate : float , years : int) -> float:
     """
     Calculate the future value of money considering inflation.
@@ -44,18 +43,6 @@
     return future_value
 
 def main() -> None:
-=======
-
-def calculate_future_value(
-    present_value: float, inflation_rate: float, years: int
-) -> float:
-    """Calculates the future value of money"""
-    future_value = present_value * (1 + inflation_rate / 100) ** years
-    return future_value
-
-
-def main():
->>>>>>> 73d9eab1
     print("Inflation Calculator")
     print("="*20)
     present_value = float(input("Enter the present value of money: $"))
@@ -64,15 +51,8 @@
 
     future_value = calculate_future_value(present_value, inflation_rate, years)
 
-<<<<<<< HEAD
     print(f"The future value of ${present_value:f} after {years} years, with an annual \
 inflation rate of {inflation_rate}%, will be ${future_value:f}")
-=======
-    print(
-        f"The future value of ${present_value:.2f} after {years} years, with an annual inflation rate of {inflation_rate}%, will be ${future_value:.2f}"
-    )
-
->>>>>>> 73d9eab1
 
 if __name__ == "__main__":
     doctest.testmod()