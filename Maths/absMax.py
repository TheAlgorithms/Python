--- conflicted
+++ resolved
@@ -7,36 +7,21 @@
     >>absMax([3,-10,-2])
     -10
     """
-<<<<<<< HEAD
-    j = absVal(x[0])
-    for i in x:
-        if absVal(i) > absVal(j):
-            # print "at this:",i
-=======
     j =x[0]
     for i in x:
         if absVal(i) > absVal(j):
->>>>>>> d75bec8a
             j = i
     return j
     #BUG: i is apparently a list, TypeError: '<' not supported between instances of 'list' and 'int' in absVal
     #BUG fix
 
 def main():
-<<<<<<< HEAD
-    a = [1,2,-11]
-    print(absMax(a)) # = -11
-=======
     a = [-13, 2, -11, -12]
     print(absMax(a)) # = -13
->>>>>>> d75bec8a
 
 if __name__ == '__main__':
     main()
 
-<<<<<<< HEAD
-=======
 """
 print abs Max
-"""
->>>>>>> d75bec8a
+"""