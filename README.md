# The Algorithms - Python <!-- [![Build Status](https://travis-ci.org/TheAlgorithms/Python.svg)](https://travis-ci.org/TheAlgorithms/Python) -->

### All algorithms implemented in Python (for education)

These are for demonstration purposes only. There are many implementations of sorts in the Python standard library that are much better for performance reasons.

## Sort Algorithms


### Bubble
![alt text][bubble-image]

From [Wikipedia][bubble-wiki]: **Bubble sort**, sometimes referred to as *sinking sort*, is a simple sorting algorithm that repeatedly steps through the list to be sorted, compares each pair of adjacent items and swaps them if they are in the wrong order. The pass through the list is repeated until no swaps are needed, which indicates that the list is sorted.

__Properties__
* Worst case performance	O(n<sup>2</sup>)
* Best case performance	O(n)
* Average case performance	O(n<sup>2</sup>)

###### View the algorithm in [action][bubble-toptal]

### Bucket
![alt text][bucket-image-1]
![alt text][bucket-image-2]

From [Wikipedia][bucket-wiki]: Bucket sort, or bin sort, is a sorting algorithm that works by distributing the elements of an array into a number of buckets. Each bucket is then sorted individually, either using a different sorting algorithm, or by recursively applying the bucket sorting algorithm.

__Properties__
* Worst case performance	O(n<sup>2</sup>)
* Best case performance	O(n+k)
* Average case performance	O(n+k)

### Cocktail shaker
![alt text][cocktail-shaker-image]

From [Wikipedia][cocktail-shaker-wiki]: Cocktail shaker sort, also known as bidirectional bubble sort, cocktail sort, shaker sort (which can also refer to a variant of selection sort), ripple sort, shuffle sort, or shuttle sort, is a variation of bubble sort that is both a stable sorting algorithm and a comparison sort. The algorithm differs from a bubble sort in that it sorts in both directions on each pass through the list.

__Properties__
* Worst case performance	O(n<sup>2</sup>)
* Best case performance	O(n)
* Average case performance	O(n<sup>2</sup>)


### Insertion
![alt text][insertion-image]

From [Wikipedia][insertion-wiki]: **Insertion sort** is a simple sorting algorithm that builds the final sorted array (or list) one item at a time. It is much less efficient on *large* lists than more advanced algorithms such as quicksort, heapsort, or merge sort.

__Properties__
* Worst case performance	O(n<sup>2</sup>)
* Best case performance	O(n)
* Average case performance	O(n<sup>2</sup>)

###### View the algorithm in [action][insertion-toptal]


### Merge
![alt text][merge-image]

From [Wikipedia][merge-wiki]: **Merge sort** (also commonly spelled *mergesort*) is an efficient, general-purpose, comparison-based sorting algorithm. Most implementations produce a stable sort, which means that the implementation preserves the input order of equal elements in the sorted output. Mergesort is a divide and conquer algorithm that was invented by John von Neumann in 1945.

__Properties__
* Worst case performance	O(n log n)
* Best case performance	O(n log n)
* Average case performance	O(n log n)


###### View the algorithm in [action][merge-toptal]

### Quick
![alt text][quick-image]

From [Wikipedia][quick-wiki]: **Quicksort** (sometimes called *partition-exchange sort*) is an efficient sorting algorithm, serving as a systematic method for placing the elements of an array in order.

__Properties__
* Worst case performance	O(n<sup>2</sup>)
* Best case performance	O(n log n) or O(n) with three-way partition
* Average case performance	O(n log n)

###### View the algorithm in [action][quick-toptal]


### Heap

From [Wikipedia][heap-wiki]: Heapsort is a comparison-based sorting algorithm. It can be thought of as an improved selection sort. It divides its input into a sorted and an unsorted region, and it iteratively shrinks the unsorted region by extracting the largest element and moving that to the sorted region

__Properties__
* Worst case performance	O(n log n)
* Best case performance	O(n log n)
* Average case performance	O(n log n)



###### View the algorithm in [action](https://www.toptal.com/developers/sorting-algorithms/heap-sort)

### Radix

From [Wikipedia][radix-wiki]: In computer science, radix sort is a non-comparative integer sorting algorithm that sorts data with integer keys by grouping keys by the individual digits which share the same significant position and value.

__Properties__
* Worst case performance	O(wn)
* Best case performance	O(wn)
* Average case performance	O(wn)

### Selection
![alt text][selection-image]

From [Wikipedia][selection-wiki]: **Selection sort** is an algorithm that divides the input list into two parts: the sublist of items already sorted, which is built up from left to right at the front (left) of the list, and the sublist of items remaining to be sorted that occupy the rest of the list. Initially, the sorted sublist is empty and the unsorted sublist is the entire input list. The algorithm proceeds by finding the smallest (or largest, depending on sorting order) element in the unsorted sublist, exchanging (swapping) it with the leftmost unsorted element (putting it in sorted order), and moving the sublist boundaries one element to the right.

__Properties__
* Worst case performance	O(n<sup>2</sup>)
* Best case performance	O(n<sup>2</sup>)
* Average case performance	O(n<sup>2</sup>)

###### View the algorithm in [action][selection-toptal]

### Shell
![alt text][shell-image]

From [Wikipedia][shell-wiki]: **Shellsort** is a generalization of *insertion sort* that allows the exchange of items that are far apart.  The idea is to arrange the list of elements so that, starting anywhere, considering every nth element gives a sorted list.  Such a list is said to be h-sorted.  Equivalently, it can be thought of as h interleaved lists, each individually sorted.

__Properties__
* Worst case performance O(nlog2 2n)
* Best case performance O(n log n)
* Average case performance depends on gap sequence

###### View the algorithm in [action][shell-toptal]

### Topological

From [Wikipedia][topological-wiki]: In the field of computer science, a topological sort or topological ordering of a directed graph is a linear ordering of its vertices such that for every directed edge uv from vertex u to vertex v, u comes before v in the ordering. For instance, the vertices of the graph may represent tasks to be performed, and the edges may represent constraints that one task must be performed before another; in this application, a topological ordering is just a valid sequence for the tasks. A topological ordering is possible if and only if the graph has no directed cycles, that is, if it is a directed acyclic graph (DAG). Any DAG has at least one topological ordering, and algorithms are known for constructing a topological ordering of any DAG in linear time.

### Time-Complexity Graphs

Comparing the complexity of sorting algorithms (*Bubble Sort*, *Insertion Sort*, *Selection Sort*)

![Complexity Graphs](https://github.com/prateekiiest/Python/blob/master/sorts/sortinggraphs.png)

Choosing of a sort technique-Quicksort is a very fast algorithm but can be pretty tricky to implement ,Bubble sort is a slow algorithm but is very easy to implement. To sort small sets of data, bubble sort may be a better option since it can be implemented quickly, but for larger datasets, the speedup from quicksort might be worth the trouble implementing the algorithm.



----------------------------------------------------------------------------------

## Search Algorithms

### Linear
![alt text][linear-image]

From [Wikipedia][linear-wiki]: **Linear search** or *sequential search* is a method for finding a target value within a list. It sequentially checks each element of the list for the target value until a match is found or until all the elements have been searched. Linear search runs in at worst linear time and makes at most n comparisons, where n is the length of the list.

__Properties__
* Worst case performance	O(n)
* Best case performance	O(1)
* Average case performance	O(n)
* Worst case space complexity	O(1) iterative

### Binary
![alt text][binary-image]

From [Wikipedia][binary-wiki]: **Binary search**, also known as *half-interval search* or *logarithmic search*, is a search algorithm that finds the position of a target value within a sorted array. It compares the target value to the middle element of the array; if they are unequal, the half in which the target cannot lie is eliminated and the search continues on the remaining half until it is successful.

__Properties__
* Worst case performance	O(log n)
* Best case performance	O(1)
* Average case performance	O(log n)
* Worst case space complexity	O(1)

## Interpolation
Interpolation search is an algorithm for searching for a key in an array that has been ordered by numerical values assigned to the keys (key values). It was first described by W. W. Peterson in 1957.[1] Interpolation search resembles the method by which people search a telephone directory for a name (the key value by which the book's entries are ordered): in each step the algorithm calculates where in the remaining search space the sought item might be, based on the key values at the bounds of the search space and the value of the sought key, usually via a linear interpolation. The key value actually found at this estimated position is then compared to the key value being sought. If it is not equal, then depending on the comparison, the remaining search space is reduced to the part before or after the estimated position. This method will only work if calculations on the size of differences between key values are sensible.

By comparison, binary search always chooses the middle of the remaining search space, discarding one half or the other, depending on the comparison between the key found at the estimated position and the key sought — it does not require numerical values for the keys, just a total order on them. The remaining search space is reduced to the part before or after the estimated position. The linear search uses equality only as it compares elements one-by-one from the start, ignoring any sorting.

On average the interpolation search makes about log(log(n)) comparisons (if the elements are uniformly distributed), where n is the number of elements to be searched. In the worst case (for instance where the numerical values of the keys increase exponentially) it can make up to O(n) comparisons.

In interpolation-sequential search, interpolation is used to find an item near the one being searched for, then linear search is used to find the exact item.
###### Source: [Wikipedia](https://en.wikipedia.org/wiki/Interpolation_search)

## Jump Search
In computer science, a jump search or block search refers to a search algorithm for ordered lists. It works by first checking all items Lkm, where {\displaystyle k\in \mathbb {N} } k\in \mathbb {N}  and m is the block size, until an item is found that is larger than the search key. To find the exact position of the search key in the list a linear search is performed on the sublist L[(k-1)m, km].

The optimal value of m is √n, where n is the length of the list L. Because both steps of the algorithm look at, at most, √n items the algorithm runs in O(√n) time. This is better than a linear search, but worse than a binary search. The advantage over the latter is that a jump search only needs to jump backwards once, while a binary can jump backwards up to log n times. This can be important if a jumping backwards takes significantly more time than jumping forward.

The algorithm can be modified by performing multiple levels of jump search on the sublists, before finally performing the linear search. For an k-level jump search the optimum block size ml for the lth level (counting from 1) is n(k-l)/k. The modified algorithm will perform k backward jumps and runs in O(kn1/(k+1)) time.
###### Source: [Wikipedia](https://en.wikipedia.org/wiki/Jump_search)

## Quick Select
![alt text][QuickSelect-image]
In computer science, quickselect is a selection algorithm to find the kth smallest element in an unordered list. It is related to the quicksort sorting algorithm. Like quicksort, it was developed by Tony Hoare, and thus is also known as Hoare's selection algorithm.[1] Like quicksort, it is efficient in practice and has good average-case performance, but has poor worst-case performance. Quickselect and its variants are the selection algorithms most often used in efficient real-world implementations.

Quickselect uses the same overall approach as quicksort, choosing one element as a pivot and partitioning the data in two based on the pivot, accordingly as less than or greater than the pivot. However, instead of recursing into both sides, as in quicksort, quickselect only recurses into one side – the side with the element it is searching for. This reduces the average complexity from O(n log n) to O(n), with a worst case of O(n2).

As with quicksort, quickselect is generally implemented as an in-place algorithm, and beyond selecting the k'th element, it also partially sorts the data. See selection algorithm for further discussion of the connection with sorting.
###### Source: [Wikipedia](https://en.wikipedia.org/wiki/Quickselect)

## Tabu
Tabu search uses a local or neighborhood search procedure to iteratively move from one potential solution {\displaystyle x} x to an improved solution {\displaystyle x'} x' in the neighborhood of {\displaystyle x} x, until some stopping criterion has been satisfied (generally, an attempt limit or a score threshold). Local search procedures often become stuck in poor-scoring areas or areas where scores plateau. In order to avoid these pitfalls and explore regions of the search space that would be left unexplored by other local search procedures, tabu search carefully explores the neighborhood of each solution as the search progresses. The solutions admitted to the new neighborhood, {\displaystyle N^{*}(x)} N^*(x), are determined through the use of memory structures. Using these memory structures, the search progresses by iteratively moving from the current solution {\displaystyle x} x to an improved solution {\displaystyle x'} x' in {\displaystyle N^{*}(x)} N^*(x).

These memory structures form what is known as the tabu list, a set of rules and banned solutions used to filter which solutions will be admitted to the neighborhood {\displaystyle N^{*}(x)} N^*(x) to be explored by the search. In its simplest form, a tabu list is a short-term set of the solutions that have been visited in the recent past (less than {\displaystyle n} n iterations ago, where {\displaystyle n} n is the number of previous solutions to be stored — is also called the tabu tenure). More commonly, a tabu list consists of solutions that have changed by the process of moving from one solution to another. It is convenient, for ease of description, to understand a “solution” to be coded and represented by such attributes.
###### Source: [Wikipedia](https://en.wikipedia.org/wiki/Tabu_search)
----------------------------------------------------------------------------------------------------------------------

## Ciphers

### Caesar
![alt text][caesar]<br>
**Caesar cipher**, also known as Caesar's cipher, the shift cipher, Caesar's code or Caesar shift, is one of the simplest and most widely known encryption techniques.<br>
It is **a type of substitution cipher** in which each letter in the plaintext is replaced by a letter some fixed number of positions down the alphabet. For example, with a left shift of 3, D would be replaced by A, E would become B, and so on. <br>
The method is named after **Julius Caesar**, who used it in his private correspondence.<br>
The encryption step performed by a Caesar cipher is often incorporated as part of more complex schemes, such as the Vigenère cipher, and still has modern application in the ROT13 system. As with all single-alphabet substitution ciphers, the Caesar cipher is easily broken and in modern practice offers essentially no communication security.
###### Source: [Wikipedia](https://en.wikipedia.org/wiki/Caesar_cipher)

### Vigenère
The **Vigenère cipher** is a method of encrypting alphabetic text by using a series of **interwoven Caesar ciphers** based on the letters of a keyword. It is **a form of polyalphabetic substitution**.<br>
The Vigenère cipher has been reinvented many times. The method was originally described by Giovan Battista Bellaso in his 1553 book La cifra del. Sig. Giovan Battista Bellaso; however, the scheme was later misattributed to Blaise de Vigenère in the 19th century, and is now widely known as the "Vigenère cipher".<br>
Though the cipher is easy to understand and implement, for three centuries it resisted all attempts to break it; this earned it the description **le chiffre indéchiffrable**(French for 'the indecipherable cipher').
Many people have tried to implement encryption schemes that are essentially Vigenère ciphers. Friedrich Kasiski was the first to publish a general method of deciphering a Vigenère cipher in 1863.
###### Source: [Wikipedia](https://en.wikipedia.org/wiki/Vigen%C3%A8re_cipher)

### Transposition
<<<<<<< HEAD
The **Transposition cipher** is a method of encryption by which the positions held by units of *plaintext* (which are commonly characters or groups of characters) are shifted according to a regular system, so that the *ciphertext* constitutes a permutation of the plaintext. That is, the order of the units is changed (the plaintext is reordered).<br> 
=======
In cryptography, a **transposition cipher** is a method of encryption by which the positions held by units of plaintext (which are commonly characters or groups of characters) are shifted according to a regular system, so that the ciphertext constitutes a permutation of the plaintext. That is, the order of the units is changed (the plaintext is reordered).<br>
>>>>>>> 94324e91
Mathematically a bijective function is used on the characters' positions to encrypt and an inverse function to decrypt.
###### Source: [Wikipedia](https://en.wikipedia.org/wiki/Transposition_cipher)

### RSA (Rivest–Shamir–Adleman)
RSA (Rivest–Shamir–Adleman) is one of the first public-key cryptosystems and is widely used for secure data transmission. In such a cryptosystem, the encryption key is public and it is different from the decryption key which is kept secret (private). In RSA, this asymmetry is based on the practical difficulty of the factorization of the product of two large prime numbers, the "factoring problem". The acronym RSA is made of the initial letters of the surnames of Ron Rivest, Adi Shamir, and Leonard Adleman, who first publicly described the algorithm in 1978. Clifford Cocks, an English mathematician working for the British intelligence agency Government Communications Headquarters (GCHQ), had developed an equivalent system in 1973, but this was not declassified until 1997.[1]

A user of RSA creates and then publishes a public key based on two large prime numbers, along with an auxiliary value. The prime numbers must be kept secret. Anyone can use the public key to encrypt a message, but with currently published methods, and if the public key is large enough, only someone with knowledge of the prime numbers can decode the message feasibly.[2] Breaking RSA encryption is known as the RSA problem. Whether it is as difficult as the factoring problem remains an open question.
###### Source: [Wikipedia](https://en.wikipedia.org/wiki/RSA_(cryptosystem))

## ROT13
![alt text][ROT13-image]
ROT13 ("rotate by 13 places", sometimes hyphenated ROT-13) is a simple letter substitution cipher that replaces a letter with the 13th letter after it, in the alphabet. ROT13 is a special case of the Caesar cipher which was developed in ancient Rome.

Because there are 26 letters (2×13) in the basic Latin alphabet, ROT13 is its own inverse; that is, to undo ROT13, the same algorithm is applied, so the same action can be used for encoding and decoding. The algorithm provides virtually no cryptographic security, and is often cited as a canonical example of weak encryption.[1]
###### Source: [Wikipedia](https://en.wikipedia.org/wiki/ROT13)

## XOR
In cryptography, the simple XOR cipher is a type of additive cipher,[1] an encryption algorithm that operates according to the principles:

A {\displaystyle \oplus } \oplus  0 = A,
A {\displaystyle \oplus } \oplus  A = 0,
(A {\displaystyle \oplus } \oplus  B) {\displaystyle \oplus } \oplus  C = A {\displaystyle \oplus } \oplus  (B {\displaystyle \oplus } \oplus  C),
(B {\displaystyle \oplus } \oplus  A) {\displaystyle \oplus } \oplus  A = B {\displaystyle \oplus } \oplus  0 = B,
where {\displaystyle \oplus } \oplus  denotes the exclusive disjunction (XOR) operation. This operation is sometimes called modulus 2 addition (or subtraction, which is identical).[2] With this logic, a string of text can be encrypted by applying the bitwise XOR operator to every character using a given key. To decrypt the output, merely reapplying the XOR function with the key will remove the cipher.
###### Source: [Wikipedia](https://en.wikipedia.org/wiki/XOR_cipher)

[bubble-toptal]: https://www.toptal.com/developers/sorting-algorithms/bubble-sort
[bubble-wiki]: https://en.wikipedia.org/wiki/Bubble_sort
[bubble-image]: https://upload.wikimedia.org/wikipedia/commons/thumb/8/83/Bubblesort-edited-color.svg/220px-Bubblesort-edited-color.svg.png "Bubble Sort"

[bucket-wiki]: https://en.wikipedia.org/wiki/Bucket_sort
[bucket-image-1]: https://upload.wikimedia.org/wikipedia/commons/thumb/6/61/Bucket_sort_1.svg/311px-Bucket_sort_1.svg.png "Bucket Sort"
[bucket-image-2]: https://upload.wikimedia.org/wikipedia/commons/thumb/e/e3/Bucket_sort_2.svg/311px-Bucket_sort_2.svg.png "Bucket Sort"

[cocktail-shaker-wiki]: https://en.wikipedia.org/wiki/Cocktail_shaker_sort
[cocktail-shaker-image]: https://upload.wikimedia.org/wikipedia/commons/e/ef/Sorting_shaker_sort_anim.gif "Cocktail Shaker Sort"

[insertion-toptal]: https://www.toptal.com/developers/sorting-algorithms/insertion-sort
[insertion-wiki]: https://en.wikipedia.org/wiki/Insertion_sort
[insertion-image]: https://upload.wikimedia.org/wikipedia/commons/7/7e/Insertionsort-edited.png "Insertion Sort"

[quick-toptal]: https://www.toptal.com/developers/sorting-algorithms/quick-sort
[quick-wiki]: https://en.wikipedia.org/wiki/Quicksort
[quick-image]: https://upload.wikimedia.org/wikipedia/commons/6/6a/Sorting_quicksort_anim.gif "Quick Sort"

[radix-wiki]: https://en.wikipedia.org/wiki/Radix_sort

[merge-toptal]: https://www.toptal.com/developers/sorting-algorithms/merge-sort
[merge-wiki]: https://en.wikipedia.org/wiki/Merge_sort
[merge-image]: https://upload.wikimedia.org/wikipedia/commons/c/cc/Merge-sort-example-300px.gif "Merge Sort"

[selection-toptal]: https://www.toptal.com/developers/sorting-algorithms/selection-sort
[selection-wiki]: https://en.wikipedia.org/wiki/Selection_sort
[selection-image]: https://upload.wikimedia.org/wikipedia/commons/thumb/b/b0/Selection_sort_animation.gif/250px-Selection_sort_animation.gif "Selection Sort Sort"

[shell-toptal]: https://www.toptal.com/developers/sorting-algorithms/shell-sort
[shell-wiki]: https://en.wikipedia.org/wiki/Shellsort
[shell-image]: https://upload.wikimedia.org/wikipedia/commons/d/d8/Sorting_shellsort_anim.gif "Shell Sort"

[topological-wiki]: https://en.wikipedia.org/wiki/Topological_sorting

[linear-wiki]: https://en.wikipedia.org/wiki/Linear_search
[linear-image]: http://www.tutorialspoint.com/data_structures_algorithms/images/linear_search.gif

[binary-wiki]: https://en.wikipedia.org/wiki/Binary_search_algorithm
[binary-image]: https://upload.wikimedia.org/wikipedia/commons/f/f7/Binary_search_into_array.png


[caesar]: https://upload.wikimedia.org/wikipedia/commons/4/4a/Caesar_cipher_left_shift_of_3.svg

[ROT13-image]: https://upload.wikimedia.org/wikipedia/commons/3/33/ROT13_table_with_example.svg

[QuickSelect-image]: https://upload.wikimedia.org/wikipedia/commons/0/04/Selecting_quickselect_frames.gif<|MERGE_RESOLUTION|>--- conflicted
+++ resolved
@@ -218,11 +218,7 @@
 ###### Source: [Wikipedia](https://en.wikipedia.org/wiki/Vigen%C3%A8re_cipher)
 
 ### Transposition
-<<<<<<< HEAD
-The **Transposition cipher** is a method of encryption by which the positions held by units of *plaintext* (which are commonly characters or groups of characters) are shifted according to a regular system, so that the *ciphertext* constitutes a permutation of the plaintext. That is, the order of the units is changed (the plaintext is reordered).<br> 
-=======
 In cryptography, a **transposition cipher** is a method of encryption by which the positions held by units of plaintext (which are commonly characters or groups of characters) are shifted according to a regular system, so that the ciphertext constitutes a permutation of the plaintext. That is, the order of the units is changed (the plaintext is reordered).<br>
->>>>>>> 94324e91
 Mathematically a bijective function is used on the characters' positions to encrypt and an inverse function to decrypt.
 ###### Source: [Wikipedia](https://en.wikipedia.org/wiki/Transposition_cipher)
 
