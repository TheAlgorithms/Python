--- conflicted
+++ resolved
@@ -26,12 +26,7 @@
         self.seed = seed
         self.max_sample = max_sample
 
-<<<<<<< HEAD
     def make_Random(self) -> None:
-
-=======
-    def make_Random(self):
->>>>>>> 299d8630
         seed = self.seed
         max_sample = self.max_sample
         # receive only four digits numbers
