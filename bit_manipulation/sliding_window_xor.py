--- conflicted
+++ resolved
@@ -21,7 +21,6 @@
     """
 
     def compute(
-<<<<<<< HEAD
         self,
         array_length: int,
         window_size: int,
@@ -29,9 +28,6 @@
         multiplier: int,
         increment: int,
         modulo: int
-=======
-        self, n: int, k: int, x: int, multiplier: int, increment: int, modulo: int
->>>>>>> 21103b54
     ) -> int:
         """
         Compute cumulative XOR of all sliding windows of size window_size.
