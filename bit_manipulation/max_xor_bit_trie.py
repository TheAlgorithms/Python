"""
Author  : Abhiraj Mandal
Date    : October 3, 2025

This is a pure Python implementation of Bitwise Trie (Binary Trie) to compute
the maximum XOR of any two numbers in an array.

The problem is:
Given an array of integers, find the maximum XOR value obtainable by XOR-ing
any two numbers in the array. The implementation uses a bitwise Trie to efficiently
compute the maximum XOR.
"""

from __future__ import annotations


class TrieNode:
    """Node of the Bitwise Trie."""

    def __init__(self) -> None:
<<<<<<< HEAD
        self.child: list[TrieNode | None] = [None, None]
=======
        self.child: list[TrieNode | None] = [
            None,
            None,
        ]  # child[0] for bit 0, child[1] for bit 1
>>>>>>> 62b24920


class BitwiseTrieMaxXOR:
    """
    Use:
        solver = BitwiseTrieMaxXOR()
        result = solver.find_maximum_xor(nums)
    """

    def __init__(self) -> None:
        self.root = TrieNode()

    def insert(self, num: int) -> None:
        """
        Insert a number into the trie.

        >>> trie = BitwiseTrieMaxXOR()
        >>> trie.insert(5)
        >>> trie.insert(10)
        """
        node = self.root
        for i in range(31, -1, -1):
            bit = (num >> i) & 1
            if node.child[bit] is None:
                node.child[bit] = TrieNode()
            node = node.child[bit]  # type: ignore[misc]

    def query_max_xor(self, num: int) -> int:
        """
        Query the maximum XOR achievable with `num` using the trie.

        Args:
            num (int): The number to XOR against numbers in the trie.

        Returns:
            int: Maximum XOR value achievable with `num`.

        >>> trie = BitwiseTrieMaxXOR()
        >>> trie.insert(5)
        >>> trie.insert(10)
        >>> trie.query_max_xor(5)
        15
        >>> trie.query_max_xor(10)
        15
        """
        node = self.root
        max_xor = 0
        for i in range(31, -1, -1):
            bit = (num >> i) & 1
            toggle = 1 - bit
            if node.child[toggle] is not None:
                max_xor |= 1 << i
                node = node.child[toggle]
            else:
                assert node.child[bit] is not None
                node = node.child[bit]
        return max_xor

    def find_maximum_xor(self, nums: list[int]) -> int:
        """
        Compute maximum XOR of any two numbers in `nums`.

        >>> BitwiseTrieMaxXOR().find_maximum_xor([3, 10, 5, 25, 2, 8])
        28
        >>> BitwiseTrieMaxXOR().find_maximum_xor([42])
        0
        >>> BitwiseTrieMaxXOR().find_maximum_xor([0xFFFFFFFF, 0])
        4294967295
        >>> BitwiseTrieMaxXOR().find_maximum_xor([7, 7, 7])
        0
        >>> BitwiseTrieMaxXOR().find_maximum_xor([1, 2, 3, 4, 5])
        7
        >>> BitwiseTrieMaxXOR().find_maximum_xor([16, 8, 4, 2, 1])
        24
        >>> BitwiseTrieMaxXOR().find_maximum_xor([1, 2, 4, 8, 16, 32])
        48
        >>> BitwiseTrieMaxXOR().find_maximum_xor([9, 14, 3, 6, 12])
        15
        """
        if not nums:
            return 0
        for num in nums:
            self.insert(num)
        return max(self.query_max_xor(num) for num in nums)


if __name__ == "__main__":
    import doctest

    doctest.testmod()
    print("All doctests passed!")

    # Manual test suite
    print(
<<<<<<< HEAD
        "\n************ Manual Testing Bitwise Trie Maximum XOR Algorithm "
        "************\n"
    )

=======
        "\n************ Manual Testing Bitwise Trie Maximum XOR Algorithm ************\n"
    )
>>>>>>> 62b24920
    test_cases = [
        ([3, 10, 5, 25, 2, 8], 28),
        ([42], 0),
        ([8, 1], 9),
        ([0, 0, 0], 0),
        ([7, 7, 7], 0),
        ([1, 2, 3, 4, 5], 7),
        ([16, 8, 4, 2, 1], 24),
        ([1, 2, 4, 8, 16, 32], 48),
        ([9, 14, 3, 6, 12], 15),
    ]

    for idx, (nums, expected) in enumerate(test_cases, 1):
        solver = BitwiseTrieMaxXOR()
        result = solver.find_maximum_xor(nums)
        print(f"Testcase {idx}: Expected={expected}, Got={result}")
        assert result == expected, f"Testcase {idx} failed!"

    print("\nAll manual test cases successfully passed!")<|MERGE_RESOLUTION|>--- conflicted
+++ resolved
@@ -18,14 +18,7 @@
     """Node of the Bitwise Trie."""
 
     def __init__(self) -> None:
-<<<<<<< HEAD
-        self.child: list[TrieNode | None] = [None, None]
-=======
-        self.child: list[TrieNode | None] = [
-            None,
-            None,
-        ]  # child[0] for bit 0, child[1] for bit 1
->>>>>>> 62b24920
+        self.child: list[TrieNode | None] = [None, None]  # child[0] for bit 0, child[1] for bit 1
 
 
 class BitwiseTrieMaxXOR:
@@ -120,15 +113,10 @@
 
     # Manual test suite
     print(
-<<<<<<< HEAD
         "\n************ Manual Testing Bitwise Trie Maximum XOR Algorithm "
         "************\n"
     )
 
-=======
-        "\n************ Manual Testing Bitwise Trie Maximum XOR Algorithm ************\n"
-    )
->>>>>>> 62b24920
     test_cases = [
         ([3, 10, 5, 25, 2, 8], 28),
         ([42], 0),
