import heapq


def tsp(cost):
    """
    https://www.geeksforgeeks.org/dsa/approximate-solution-for-travelling-salesman-problem-using-mst/

    Problem definition:
    Given a 2d matrix cost[][] of size n where cost[i][j] denotes the cost of moving from city i to city j.
    The task is to complete a tour from city 0 to all other towns such that we visit each city exactly once
    and then return to city 0 at minimum cost.

    Both the Naive and Dynamic Programming solutions for this problem are infeasible.
    In fact, there is no polynomial time solution available for this problem as it is a known NP-Hard problem.

    There are approximate algorithms to solve the problem though; for example, the Minimum Spanning Tree (MST) based
    approximation algorithm defined below which gives a solution that is at most twice the cost of the optimal solution.

    Assumptions:
    1. The graph is complete.

    2. The problem instance satisfies Triangle-Inequality.(The least distant path to reach a vertex j from i is always to reach j
    directly from i, rather than through some other vertex k)

    3. The cost matrix is symmetric, i.e., cost[i][j] = cost[j][i]

    Time complexity: O(n ^ 3), the time complexity of triangleInequality() function is O(n ^ 3) as we are using 3 nested loops.
    Space Complexity: O(n ^ 2), to store the adjacency list, and creating MST.

    """
    # create the adjacency list
<<<<<<< HEAD
    adj = create_list(cost)
 
    #check for triangle inequality violations
    if triangle_inequality(adj):
=======
    adj = createList(cost)

    # check for triangle inequality violations
    if triangleInequality(adj):
>>>>>>> c1b0edd4
        print("Triangle Inequality Violation")
        return -1

    # construct the travelling salesman tour
<<<<<<< HEAD
    tsp_tour = approximate_tsp(adj)
 
    # calculate the cost of the tour
    tsp_cost = tour_cost(tsp_tour)
 
    return tsp_cost
=======
    tspTour = approximateTSP(adj)

    # calculate the cost of the tour
    tspCost = tourCost(tspTour)

    return tspCost
>>>>>>> c1b0edd4


# function to implement approximate TSP
def approximate_tsp(adj):
    n = len(adj)

    # to store the cost of minimum spanning tree
<<<<<<< HEAD
    mst_cost = [0]
 
    # stores edges of minimum spanning tree
    mst_edges = find_mst(adj, mst_cost)
 
=======
    mstCost = [0]

    # stores edges of minimum spanning tree
    mstEdges = findMST(adj, mstCost)

>>>>>>> c1b0edd4
    # to mark the visited nodes
    visited = [False] * n

    # create adjacency list for mst
<<<<<<< HEAD
    mst_adj = [[] for _ in range(n)]
    mst_edges = find_mst(adj, mst_cost)
    for e in mst_edges:
        mst_adj[e[0]].append([e[1], e[2]])
        mst_adj[e[1]].append([e[0], e[2]])
 
    # to store the eulerian tour
    tour = []
    eulerian_circuit(mst_adj, 0, tour, visited, -1)
 
=======
    mstAdj = [[] for _ in range(n)]
    for e in mstEdges:
        mstAdj[e[0]].append([e[1], e[2]])
        mstAdj[e[1]].append([e[0], e[2]])

    # to store the eulerian tour
    tour = []
    eulerianCircuit(mstAdj, 0, tour, visited, -1)

>>>>>>> c1b0edd4
    # add the starting node to the tour
    tour.append(0)

    # to store the final tour path
<<<<<<< HEAD
    tour_path = []
 
=======
    tourPath = []

>>>>>>> c1b0edd4
    for i in range(len(tour) - 1):
        u = tour[i]
        v = tour[i + 1]
        weight = 0

        # find the weight of the edge u -> v
        for neighbor in adj[u]:
            if neighbor[0] == v:
                weight = neighbor[1]
                break

        # add the edge to the tour path
<<<<<<< HEAD
        tour_path.append([u, v, weight])
 
    return tour_path

def tour_cost(tour):
=======
        tourPath.append([u, v, weight])

    return tourPath


def tourCost(tour):
>>>>>>> c1b0edd4
    cost = 0
    for edge in tour:
        cost += edge[2]
    return cost


def eulerian_circuit(adj, u, tour, visited, parent):
    visited[u] = True
    tour.append(u)

    for neighbor in adj[u]:
        v = neighbor[0]
        if v == parent:
            continue

        if visited[v] == False:
<<<<<<< HEAD
            eulerian_circuit(adj, v, tour, visited, u)
 
=======
            eulerianCircuit(adj, v, tour, visited, u)


>>>>>>> c1b0edd4
# function to find the minimum spanning tree
def find_mst(adj, mst_cost):
    n = len(adj)

    # to marks the visited nodes
    visited = [False] * n

    # stores edges of minimum spanning tree
<<<<<<< HEAD
    mst_edges = []
 
=======
    mstEdges = []

>>>>>>> c1b0edd4
    pq = []
    heapq.heappush(pq, [0, 0, -1])

    while pq:
        current = heapq.heappop(pq)

        u = current[1]
        weight = current[0]
        parent = current[2]

        if visited[u]:
            continue
<<<<<<< HEAD
 
        mst_cost[0] += weight
=======

        mstCost[0] += weight
>>>>>>> c1b0edd4
        visited[u] = True

        if parent != -1:
<<<<<<< HEAD
            mst_edges.append([u, parent, weight])
 
=======
            mstEdges.append([u, parent, weight])

>>>>>>> c1b0edd4
        for neighbor in adj[u]:
            v = neighbor[0]
            if v == parent:
                continue
            w = neighbor[1]

            if not visited[v]:
                heapq.heappush(pq, [w, v, u])
<<<<<<< HEAD
    return mst_edges
 
=======
    return mstEdges
>>>>>>> c1b0edd4


# function to calculate if the
# triangle inequality is violated
def triangle_inequality(adj):
    n = len(adj)

    # Sort each adjacency list based
    # on the weight of the edges
    for i in range(n):
        adj[i].sort(key=lambda a: a[1])

    # check triangle inequality for each
    # triplet of nodes (u, v, w)
    for u in range(n):
        for x in adj[u]:
            v = x[0]
            cost_UV = x[1]
            for y in adj[v]:
                w = y[0]
                cost_VW = y[1]
                for z in adj[u]:
                    if z[0] == w:
                        cost_UW = z[1]
                        if (cost_UV + cost_VW < cost_UW) and (u < w):
                            return True
    # no violations found
    return False


# function to create the adjacency list
def create_list(cost):
    n = len(cost)

    # to store the adjacency list
    adj = [[] for _ in range(n)]

    for u in range(n):
        for v in range(n):
            # if there is no edge between u and v
            if cost[u][v] == 0:
                continue
            # add the edge to the adjacency list
            adj[u].append([v, cost[u][v]])

    return adj


if __name__ == "__main__":
    # test
    cost = [[0, 1000, 5000], [5000, 0, 1000], [1000, 5000, 0]]

    print(tsp(cost))<|MERGE_RESOLUTION|>--- conflicted
+++ resolved
@@ -29,36 +29,20 @@
 
     """
     # create the adjacency list
-<<<<<<< HEAD
     adj = create_list(cost)
  
     #check for triangle inequality violations
     if triangle_inequality(adj):
-=======
-    adj = createList(cost)
-
-    # check for triangle inequality violations
-    if triangleInequality(adj):
->>>>>>> c1b0edd4
         print("Triangle Inequality Violation")
         return -1
 
     # construct the travelling salesman tour
-<<<<<<< HEAD
     tsp_tour = approximate_tsp(adj)
  
     # calculate the cost of the tour
     tsp_cost = tour_cost(tsp_tour)
  
     return tsp_cost
-=======
-    tspTour = approximateTSP(adj)
-
-    # calculate the cost of the tour
-    tspCost = tourCost(tspTour)
-
-    return tspCost
->>>>>>> c1b0edd4
 
 
 # function to implement approximate TSP
@@ -66,24 +50,15 @@
     n = len(adj)
 
     # to store the cost of minimum spanning tree
-<<<<<<< HEAD
     mst_cost = [0]
  
     # stores edges of minimum spanning tree
     mst_edges = find_mst(adj, mst_cost)
  
-=======
-    mstCost = [0]
-
-    # stores edges of minimum spanning tree
-    mstEdges = findMST(adj, mstCost)
-
->>>>>>> c1b0edd4
     # to mark the visited nodes
     visited = [False] * n
 
     # create adjacency list for mst
-<<<<<<< HEAD
     mst_adj = [[] for _ in range(n)]
     mst_edges = find_mst(adj, mst_cost)
     for e in mst_edges:
@@ -94,28 +69,12 @@
     tour = []
     eulerian_circuit(mst_adj, 0, tour, visited, -1)
  
-=======
-    mstAdj = [[] for _ in range(n)]
-    for e in mstEdges:
-        mstAdj[e[0]].append([e[1], e[2]])
-        mstAdj[e[1]].append([e[0], e[2]])
-
-    # to store the eulerian tour
-    tour = []
-    eulerianCircuit(mstAdj, 0, tour, visited, -1)
-
->>>>>>> c1b0edd4
     # add the starting node to the tour
     tour.append(0)
 
     # to store the final tour path
-<<<<<<< HEAD
     tour_path = []
  
-=======
-    tourPath = []
-
->>>>>>> c1b0edd4
     for i in range(len(tour) - 1):
         u = tour[i]
         v = tour[i + 1]
@@ -128,20 +87,11 @@
                 break
 
         # add the edge to the tour path
-<<<<<<< HEAD
         tour_path.append([u, v, weight])
  
     return tour_path
 
 def tour_cost(tour):
-=======
-        tourPath.append([u, v, weight])
-
-    return tourPath
-
-
-def tourCost(tour):
->>>>>>> c1b0edd4
     cost = 0
     for edge in tour:
         cost += edge[2]
@@ -158,14 +108,8 @@
             continue
 
         if visited[v] == False:
-<<<<<<< HEAD
             eulerian_circuit(adj, v, tour, visited, u)
  
-=======
-            eulerianCircuit(adj, v, tour, visited, u)
-
-
->>>>>>> c1b0edd4
 # function to find the minimum spanning tree
 def find_mst(adj, mst_cost):
     n = len(adj)
@@ -174,13 +118,8 @@
     visited = [False] * n
 
     # stores edges of minimum spanning tree
-<<<<<<< HEAD
     mst_edges = []
  
-=======
-    mstEdges = []
-
->>>>>>> c1b0edd4
     pq = []
     heapq.heappush(pq, [0, 0, -1])
 
@@ -193,23 +132,13 @@
 
         if visited[u]:
             continue
-<<<<<<< HEAD
  
         mst_cost[0] += weight
-=======
-
-        mstCost[0] += weight
->>>>>>> c1b0edd4
         visited[u] = True
 
         if parent != -1:
-<<<<<<< HEAD
             mst_edges.append([u, parent, weight])
  
-=======
-            mstEdges.append([u, parent, weight])
-
->>>>>>> c1b0edd4
         for neighbor in adj[u]:
             v = neighbor[0]
             if v == parent:
@@ -218,12 +147,8 @@
 
             if not visited[v]:
                 heapq.heappush(pq, [w, v, u])
-<<<<<<< HEAD
     return mst_edges
  
-=======
-    return mstEdges
->>>>>>> c1b0edd4
 
 
 # function to calculate if the
