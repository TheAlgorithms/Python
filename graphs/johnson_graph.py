--- conflicted
+++ resolved
@@ -1,14 +1,9 @@
 import heapq
 import sys
 
-<<<<<<< HEAD
 #First implementation of johnson algorithm
 #Steps followed to implement this algorithm is given in the below link:
 #https://brilliant.org/wiki/johnsons-algorithm/
-=======
-
-# First implementation of johnson algorithm
->>>>>>> 18319a87
 class JohnsonGraph:
     def __init__(self):
         self.edges = []
@@ -25,16 +20,9 @@
 
     # perform a dijkstra algorithm on a directed graph
     def dijkstra(self, s):
-<<<<<<< HEAD
         distances = {vertex: sys.maxsize-1 for vertex in self.graph}
         pq = [(0,s)]
         
-=======
-        no_v = len(self.graph)
-        distances = {vertex: sys.maxsize - 1 for vertex in self.graph}
-        pq = [(0, s)]
-
->>>>>>> 18319a87
         distances[s] = 0
         while pq:
             weight, v = heapq.heappop(pq)
@@ -48,16 +36,9 @@
                     heapq.heappush(pq, (distances[node], node))
         return distances
 
-<<<<<<< HEAD
     #carry out the bellman ford algorithm for a node and estimate its distance vector
     def bellman_ford(self, s): 
         distances = {vertex: sys.maxsize-1 for vertex in self.graph}
-=======
-    # carry out the bellman ford algorithm for a node and estimate its distance vector
-    def bellman_ford(self, s):
-        no_v = len(self.graph)
-        distances = {vertex: sys.maxsize - 1 for vertex in self.graph}
->>>>>>> 18319a87
         distances[s] = 0
 
         for u in self.graph:
@@ -66,16 +47,10 @@
                     distances[v] = distances[u] + w
 
         return distances
-<<<<<<< HEAD
  
     #perform the johnson algorithm to handle the negative weights that 
     # could not be handled by either the dijkstra
     #or the bellman ford algorithm efficiently
-=======
-
-    # perform the johnson algorithm to handle the negative weights that could not be handled by either the dijkstra
-    # or the bellman ford algorithm efficiently
->>>>>>> 18319a87
     def johnson_algo(self):
         self.add_vertices("#")
         for v in self.graph:
