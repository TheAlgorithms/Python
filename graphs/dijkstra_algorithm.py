--- conflicted
+++ resolved
@@ -86,19 +86,11 @@
         """
         lc = self.left(idx)
         rc = self.right(idx)
-<<<<<<< HEAD
         if lc < self.cur_size and self.array[lc][0] < self.array[idx][0]:
             smallest = lc
         else:
             smallest = idx
         if rc < self.cur_size and self.array[rc][0] < self.array[smallest][0]:
-=======
-        if lc < self.cur_size and self.array(lc)[0] < self.array[idx][0]:
-            smallest = lc
-        else:
-            smallest = idx
-        if rc < self.cur_size and self.array(rc)[0] < self.array[smallest][0]:
->>>>>>> 84f101ca
             smallest = rc
         if smallest != idx:
             self.swap(idx, smallest)
