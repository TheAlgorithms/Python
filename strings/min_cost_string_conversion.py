--- conflicted
+++ resolved
@@ -79,18 +79,15 @@
 
 def assemble_transformation(ops: list[list[str]], i: int, j: int) -> list[str]:
     """
-<<<<<<< HEAD
+    Assembles the transformations based on the information in the ops table.
+
+    >>> ops = [['0', 'Ic', 'Iu', 'It'], ['Dc', 'Cc', 'Iu', 'It'], ['Da', 'Da', 'Rau', 'Rat'], ['Dt', 'Dt', 'Rtu', 'Ct']]
     Assembles the transformations based on the ops table.
 
     >>> ops = [['0', 'Ic', 'Iu', 'It'],
     ...        ['Dc', 'Cc', 'Iu', 'It'],
     ...        ['Da', 'Da', 'Rau', 'Rat'],
     ...        ['Dt', 'Dt', 'Rtu', 'Ct']]
-=======
-    Assembles the transformations based on the information in the ops table.
-
-    >>> ops = [['0', 'Ic', 'Iu', 'It'], ['Dc', 'Cc', 'Iu', 'It'], ['Da', 'Da', 'Rau', 'Rat'], ['Dt', 'Dt', 'Rtu', 'Ct']]
->>>>>>> 16796d51
     >>> x = len(ops) - 1
     >>> y = len(ops[0]) - 1
     >>> assemble_transformation(ops, x, y)
