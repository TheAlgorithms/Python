def join(separator: str, separated: list[str]) -> str:
    """
    Custom implementation of the join() function.
    This function manually concatenates the strings in the list,
    using the provided separator, without relying on str.join().

    :param separator: The separator to place between strings.
    :param separated: A list of strings to join.

    :return: A single string with elements joined by the separator.

    :raises Exception: If any element in the list is not a string.

    Examples:
    >>> join("", ["a", "b", "c", "d"])
    'abcd'
    >>> join("#", ["a", "b", "c", "d"])
    'a#b#c#d'
    >>> join("#", "a")  # Single string instead of list
    Traceback (most recent call last):
        ...
    Exception: join() accepts only strings
    >>> join(" ", ["You", "are", "amazing!"])
    'You are amazing!'
<<<<<<< HEAD
=======
    >>> join(",", ["", "", ""])
    ',,'

    This example should raise an
    exception for non-string elements:
>>>>>>> 972a5c1e
    >>> join("#", ["a", "b", "c", 1])
    Traceback (most recent call last):
        ...
    Exception: join() accepts only strings
    >>> join("-", ["apple", "banana", "cherry"])
    'apple-banana-cherry'
    >>> join(",", ["", "", ""])
    ',,'
    """
<<<<<<< HEAD
    result = ""
    for i, word_or_phrase in enumerate(separated):
        # Check if the element is a string
        if not isinstance(word_or_phrase, str):
            raise Exception("join() accepts only strings")

        # Add the current word or phrase to the result
        result += word_or_phrase
        # Add the separator if it's not the last element
        if i < len(separated) - 1:
            result += separator

    return result
=======

    # Check that all elements are strings
    for word_or_phrase in separated:
        # If the element is not a string, raise an exception
        if not isinstance(word_or_phrase, str):
            raise Exception("join() accepts only strings")

    joined: str = ""
    """
    The last element of the list is not followed by the separator.
    So, we need to iterate through the list and join each element
    with the separator except the last element.
    """
    last_index: int = len(separated) - 1
    """
    Iterate through the list and join each element with the separator.
    Except the last element, all other elements are followed by the separator.
    """
    for word_or_phrase in separated[:last_index]:
        # join the element with the separator.
        joined += word_or_phrase + separator

    # If the list is not empty, join the last element.
    if separated != []:
        joined += separated[last_index]

    # Return the joined string.
    return joined
>>>>>>> 972a5c1e


if __name__ == "__main__":
    from doctest import testmod

    testmod()<|MERGE_RESOLUTION|>--- conflicted
+++ resolved
@@ -22,14 +22,11 @@
     Exception: join() accepts only strings
     >>> join(" ", ["You", "are", "amazing!"])
     'You are amazing!'
-<<<<<<< HEAD
-=======
     >>> join(",", ["", "", ""])
     ',,'
 
     This example should raise an
     exception for non-string elements:
->>>>>>> 972a5c1e
     >>> join("#", ["a", "b", "c", 1])
     Traceback (most recent call last):
         ...
@@ -39,21 +36,6 @@
     >>> join(",", ["", "", ""])
     ',,'
     """
-<<<<<<< HEAD
-    result = ""
-    for i, word_or_phrase in enumerate(separated):
-        # Check if the element is a string
-        if not isinstance(word_or_phrase, str):
-            raise Exception("join() accepts only strings")
-
-        # Add the current word or phrase to the result
-        result += word_or_phrase
-        # Add the separator if it's not the last element
-        if i < len(separated) - 1:
-            result += separator
-
-    return result
-=======
 
     # Check that all elements are strings
     for word_or_phrase in separated:
@@ -82,7 +64,6 @@
 
     # Return the joined string.
     return joined
->>>>>>> 972a5c1e
 
 
 if __name__ == "__main__":
