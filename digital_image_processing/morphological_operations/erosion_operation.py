--- conflicted
+++ resolved
@@ -1,84 +1,82 @@
-from pathlib import Path
-
-import numpy as np
-from PIL import Image
-
-
-def rgb_to_gray(rgb: np.ndarray) -> np.ndarray:
-    """
-    Return gray image from rgb image
-    >>> rgb_to_gray(np.array([[[127, 255, 0]]]))
-    array([[187.6453]])
-    >>> rgb_to_gray(np.array([[[0, 0, 0]]]))
-    array([[0.]])
-    >>> rgb_to_gray(np.array([[[2, 4, 1]]]))
-    array([[3.0598]])
-    >>> rgb_to_gray(np.array([[[26, 255, 14], [5, 147, 20], [1, 200, 0]]]))
-    array([[159.0524,  90.0635, 117.6989]])
-    """
-    r, g, b = rgb[:, :, 0], rgb[:, :, 1], rgb[:, :, 2]
-    return 0.2989 * r + 0.5870 * g + 0.1140 * b
-
-
-def gray_to_binary(gray: np.ndarray) -> np.ndarray:
-    """
-    Return binary image from gray image
-<<<<<<< HEAD
-    >>> gray_to_binary(np.array([[127, 255, 0]]))
-=======
-
-    >>> gray2binary(np.array([[127, 255, 0]]))
->>>>>>> bfed2fb7
-    array([[False,  True, False]])
-    >>> gray_to_binary(np.array([[0]]))
-    array([[False]])
-    >>> gray_to_binary(np.array([[26.2409, 4.9315, 1.4729]]))
-    array([[False, False, False]])
-    >>> gray_to_binary(np.array([[26, 255, 14], [5, 147, 20], [1, 200, 0]]))
-    array([[False,  True, False],
-           [False,  True, False],
-           [False,  True, False]])
-    """
-    return (gray > 127) & (gray <= 255)
-
-
-def erosion(image: np.ndarray, kernel: np.ndarray) -> np.ndarray:
-    """
-    Return eroded image
-    >>> erosion(np.array([[True, True, False]]), np.array([[0, 1, 0]]))
-    array([[False, False, False]])
-    >>> erosion(np.array([[True, False, False]]), np.array([[1, 1, 0]]))
-    array([[False, False, False]])
-    """
-    output = np.zeros_like(image)
-    image_padded = np.zeros(
-        (image.shape[0] + kernel.shape[0] - 1, image.shape[1] + kernel.shape[1] - 1)
-    )
-
-    # Copy image to padded image
-    image_padded[kernel.shape[0] - 2 : -1 :, kernel.shape[1] - 2 : -1 :] = image
-
-    # Iterate over image & apply kernel
-    for x in range(image.shape[1]):
-        for y in range(image.shape[0]):
-            summation = (
-                kernel * image_padded[y : y + kernel.shape[0], x : x + kernel.shape[1]]
-            ).sum()
-            output[y, x] = int(summation == 5)
-    return output
-
-
-if __name__ == "__main__":
-    # read original image
-    lena_path = Path(__file__).resolve().parent / "image_data" / "lena.jpg"
-    lena = np.array(Image.open(lena_path))
-
-    # kernel to be applied
-    structuring_element = np.array([[0, 1, 0], [1, 1, 1], [0, 1, 0]])
-
-    # Apply erosion operation to a binary image
-    output = erosion(gray_to_binary(rgb_to_gray(lena)), structuring_element)
-
-    # Save the output image
-    pil_img = Image.fromarray(output).convert("RGB")
-    pil_img.save("result_erosion.png")
+from pathlib import Path
+
+import numpy as np
+from PIL import Image
+
+
+def rgb_to_gray(rgb: np.ndarray) -> np.ndarray:
+    """
+    Return gray image from rgb image
+
+    >>> rgb_to_gray(np.array([[[127, 255, 0]]]))
+    array([[187.6453]])
+    >>> rgb_to_gray(np.array([[[0, 0, 0]]]))
+    array([[0.]])
+    >>> rgb_to_gray(np.array([[[2, 4, 1]]]))
+    array([[3.0598]])
+    >>> rgb_to_gray(np.array([[[26, 255, 14], [5, 147, 20], [1, 200, 0]]]))
+    array([[159.0524,  90.0635, 117.6989]])
+    """
+    r, g, b = rgb[:, :, 0], rgb[:, :, 1], rgb[:, :, 2]
+    return 0.2989 * r + 0.5870 * g + 0.1140 * b
+
+
+def gray_to_binary(gray: np.ndarray) -> np.ndarray:
+    """
+    Return binary image from gray image
+
+    >>> gray2binary(np.array([[127, 255, 0]]))
+    array([[False,  True, False]])
+    >>> gray_to_binary(np.array([[0]]))
+    array([[False]])
+    >>> gray_to_binary(np.array([[26.2409, 4.9315, 1.4729]]))
+    array([[False, False, False]])
+    >>> gray_to_binary(np.array([[26, 255, 14], [5, 147, 20], [1, 200, 0]]))
+    array([[False,  True, False],
+           [False,  True, False],
+           [False,  True, False]])
+    """
+    return (gray > 127) & (gray <= 255)
+
+
+def erosion(image: np.ndarray, kernel: np.ndarray) -> np.ndarray:
+    """
+    Return eroded image
+
+    >>> erosion(np.array([[True, True, False]]), np.array([[0, 1, 0]]))
+    array([[False, False, False]])
+    >>> erosion(np.array([[True, False, False]]), np.array([[1, 1, 0]]))
+    array([[False, False, False]])
+    """
+    output = np.zeros_like(image)
+    image_padded = np.zeros(
+        (image.shape[0] + kernel.shape[0] - 1, image.shape[1] + kernel.shape[1] - 1)
+    )
+
+    # Copy image to padded image
+    image_padded[kernel.shape[0] - 2 : -1 :, kernel.shape[1] - 2 : -1 :] = image
+
+    # Iterate over image & apply kernel
+    for x in range(image.shape[1]):
+        for y in range(image.shape[0]):
+            summation = (
+                kernel * image_padded[y : y + kernel.shape[0], x : x + kernel.shape[1]]
+            ).sum()
+            output[y, x] = int(summation == 5)
+    return output
+
+
+if __name__ == "__main__":
+    # read original image
+    lena_path = Path(__file__).resolve().parent / "image_data" / "lena.jpg"
+    lena = np.array(Image.open(lena_path))
+
+    # kernel to be applied
+    structuring_element = np.array([[0, 1, 0], [1, 1, 1], [0, 1, 0]])
+
+    # Apply erosion operation to a binary image
+    output = erosion(gray_to_binary(rgb_to_gray(lena)), structuring_element)
+
+    # Save the output image
+    pil_img = Image.fromarray(output).convert("RGB")
+    pil_img.save("result_erosion.png")