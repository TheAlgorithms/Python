--- conflicted
+++ resolved
@@ -4,12 +4,8 @@
         self.left = left
         self.right = right
 
-<<<<<<< HEAD
 def max_sum_bst(root: TreeNode) -> int:
-=======
->>>>>>> 0d53deaa
 
-def maxSumBST(root: TreeNode) -> int:
     """
     The solution traverses a binary tree to find the maximum sum of
     keys in any subtree that is a Binary Search Tree (BST). It uses
@@ -45,17 +41,11 @@
         nonlocal ans
 
         if not node:
-<<<<<<< HEAD
             return True, float('inf'), float('-inf'), 0  # Valid BST, min, max, sum
             
         is_left_valid, min_left, max_left, sum_left = solver(node.left)
         is_right_valid, min_right, max_right, sum_right = solver(node.right)
-=======
-            return True, float("inf"), float("-inf"), 0  # Valid BST, min, max, sum
 
-        isLeftValid, min_left, max_left, sum_left = solver(node.left)
-        isRightValid, min_right, max_right, sum_right = solver(node.right)
->>>>>>> 0d53deaa
 
         if is_left_valid and is_right_valid and max_left < node.val < min_right:
             total_sum = sum_left + sum_right + node.val
