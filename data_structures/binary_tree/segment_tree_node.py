--- conflicted
+++ resolved
@@ -3,15 +3,9 @@
         # Initializes a segment tree node with start and end indices
         self.start = start
         self.end = end
-<<<<<<< HEAD
         self.value: int = 0
         self.left: Node = self
         self.right: Node = self
-=======
-        self.value: int = None
-        self.left: Node | None = None
-        self.right: Node | None = None
->>>>>>> f96b4cbd
 
 
 class SegmentTree:
