--- conflicted
+++ resolved
@@ -1,9 +1,3 @@
-<<<<<<< HEAD
-=======
-from typing import Optional
-
-
->>>>>>> f7f4980b
 class Node:
     def __init__(self, start: int, end: int) -> None:
         # Initializes a segment tree node with start and end indices
