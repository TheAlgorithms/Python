--- conflicted
+++ resolved
@@ -1,10 +1,5 @@
-<<<<<<< HEAD
 class Node():
     def __init__(self, start: int, end: int) -> None:
-=======
-class Node:
-    def __init__(self, start, end):
->>>>>>> cd6dca2d
         # Initializes a segment tree node with start and end indices
         self.start = start
         self.end = end
@@ -12,14 +7,8 @@
         self.left = None
         self.right = None
 
-<<<<<<< HEAD
 class SegmentTree():
     def __init__(self, nums: list[int], mode: str='max') -> None:
-=======
-
-class SegmentTree:
-    def __init__(self, nums, mode="max"):
->>>>>>> cd6dca2d
         """
         Initializes the Segment Tree.
         :param nums: List of integers to build the tree from.
