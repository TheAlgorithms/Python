--- conflicted
+++ resolved
@@ -1,14 +1,10 @@
 from typing import Iterable, List, Union
 
 
-<<<<<<< HEAD
-class Heap(object):
+
+class Heap:
     """A Max Heap Implementation
-
-=======
-class Heap:
-    """
->>>>>>> 5e642607
+    
     >>> unsorted = [103, 9, 1, 7, 11, 15, 25, 201, 209, 107, 5]
     >>> h = Heap()
     >>> h.build_max_heap(unsorted)
