--- conflicted
+++ resolved
@@ -19,23 +19,11 @@
         [0,1,4,5,7,9]
 
         >>> merge_two_sorted_arrays([-11,5,45], [0,5,9])
-<<<<<<< HEAD
-        [-11,0,5,5,9,45] 
-
-        >>> merge_two_sorted_arrays([], [])
-        Traceback (most recent call last):
-            ...
-        ValueError: Both input arrays are empty.
-
-    """
-    
-=======
         [-11,0,5,5,9,45]
 """
 
 
 def merge_two_sorted_arrays(nums1: list[int], nums2: list[int]) -> list[int]:
->>>>>>> 2f0abd36
     if not nums1 and not nums2:
         raise ValueError("Both input arrays are empty.")
 
