--- conflicted
+++ resolved
@@ -15,54 +15,35 @@
         # Continue filling the matrix layer by layer in spiral order
         while row_start <= row_end and col_start <= col_end:
             # Step 1: Fill the top row (left → right)
-<<<<<<< HEAD
-            for col in range(col_start, col_end + 1):
-                result[row_start][col] = value   # Assign the current value
-                value += 1                       # Move to next number
-            row_start += 1  # Move top boundary down (row filled)
-=======
             for i in range(col_start, col_end + 1):
-                result[row_start][i] = value  # assign the current value
-                value += 1  # move to next number
+                result[row_start][i] = value   # assign the current value
+                value += 1                    # move to next number
             row_start += 1  # move top boundary down (row filled)
->>>>>>> 05a12dc8
-
+            
             # Step 2: Fill the rightmost column (top → bottom)
             for row in range(row_start, row_end + 1):
                 result[row][col_end] = value
                 value += 1
-<<<<<<< HEAD
-            col_end -= 1  # Move right boundary left (column filled)
-=======
             col_end -= 1  # move right boundary left (column filled)
->>>>>>> 05a12dc8
-
+            
             # Step 3: Fill the bottom row (right → left)
             # Only if there are rows remaining to fill
             if row_start <= row_end:
                 for col in range(col_end, col_start - 1, -1):
                     result[row_end][col] = value
                     value += 1
-<<<<<<< HEAD
-                row_end -= 1  # Move bottom boundary up (row filled)
-=======
                 row_end -= 1  # move bottom boundary up (row filled)
->>>>>>> 05a12dc8
-
+            
             # Step 4: Fill the leftmost column (bottom → top)
             # Only if there are columns remaining to fill
             if col_start <= col_end:
                 for row in range(row_end, row_start - 1, -1):
                     result[row][col_start] = value
                     value += 1
-<<<<<<< HEAD
-                col_start += 1  # Move left boundary right (column filled)
-=======
+                
+                col_start += 1
 
-                col_start += 1
->>>>>>> 05a12dc8
-
-        # Return the completed spiral matrix
+        # return the completed spiral matrix
         return result
 
 
@@ -72,21 +53,15 @@
     n = 3  # Change this to any number, e.g., 4 or 5
     matrix = solution.generate_matrix(n)
 
-<<<<<<< HEAD
     # Print the spiral matrix row by row
     for row in matrix:
         print(row)
 
-    # Output:
-    # [1, 2, 3]
-    # [8, 9, 4]
-    # [7, 6, 5]
-=======
-# Output:
-"""
+
+# Output: 
+'''
     [1, 2, 3]
     [8, 9, 4]
     [7, 6, 5]
 
-"""
->>>>>>> 05a12dc8
+'''