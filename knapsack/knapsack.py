--- conflicted
+++ resolved
@@ -1,10 +1,5 @@
-<<<<<<< HEAD
 """ A recursive implementation of 0-N Knapsack Problem
     https://en.wikipedia.org/wiki/Knapsack_problem
-=======
-"""A naive recursive implementation of 0-1 Knapsack Problem
-https://en.wikipedia.org/wiki/Knapsack_problem
->>>>>>> 44cf1671
 """
 
 from __future__ import annotations
