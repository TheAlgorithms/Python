--- conflicted
+++ resolved
@@ -10,11 +10,8 @@
   "PLW2901",  # PLW2901: Redefined loop variable -- FIX ME
   "PT011",    # `pytest.raises(Exception)` is too broad, set the `match` parameter or use a more specific exception
   "PT018",    # Assertion should be broken down into multiple parts
-<<<<<<< HEAD
   "RUF001",   # String contains ambiguous {}. Did you mean {}?
-=======
   "RUF002",   # Docstring contains ambiguous {}. Did you mean {}?
->>>>>>> 79dc7c97
   "RUF003",   # Comment contains ambiguous {}. Did you mean {}?
   "S101",     # Use of `assert` detected -- DO NOT FIX
   "S311",     # Standard pseudo-random generators are not suitable for cryptographic purposes -- FIX ME
