--- conflicted
+++ resolved
@@ -1,11 +1,8 @@
 from __future__ import annotations
 from string import ascii_letters
 import os
-<<<<<<< HEAD
 import pyfiglet
-=======
-
->>>>>>> 46f28d50
+
 def encrypt(input_string: str, key: int, alphabet: str | None = None) -> str:
     """
     encrypt
