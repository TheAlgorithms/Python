--- conflicted
+++ resolved
@@ -3,7 +3,6 @@
 from string import ascii_letters
 
 import pyfiglet
-
 
 def encrypt(input_string: str, key: int, alphabet: str | None = None) -> str:
     """
@@ -73,16 +72,9 @@
     # Use the provided alphabet if given, otherwise default to ascii_letters (a-z + A-Z)
     alpha = alphabet or ascii_letters
 
-<<<<<<< HEAD
-    # Create a shifted version of the alphabet by the key.
-    # This rotated alphabet will be used for mapping original characters
-    # to encrypted characters.
-    shifted = alpha[key % len(alpha):] + alpha[:key % len(alpha)]
-=======
     # Create a shifted version of the alphabet by the key
     # This rotated alphabet will be used for mapping original characters to encrypted characters
-    shifted = alpha[key % len(alpha) :] + alpha[: key % len(alpha)]
->>>>>>> 71ee3da3
+    shifted = alpha[key % len(alpha):] + alpha[:key % len(alpha)]
 
     # Create a translation table: original alphabet -> shifted alphabet
     table = str.maketrans(alpha, shifted)
@@ -104,12 +96,8 @@
     alpha = alphabet or ascii_letters
 
     # Open input file for reading and output file for writing
-<<<<<<< HEAD
-    with open(input_path) as fin, open(output_path, 'w') as fout:
+    with open(input_path, 'r') as fin, open(output_path, 'w') as fout:
         
-=======
-    with open(input_path, "r") as fin, open(output_path, "w") as fout:
->>>>>>> 71ee3da3
         # Read the input file line by line to avoid loading the entire file into memory
         for line in fin:
             # Encrypt the current line using the encrypt function
@@ -204,12 +192,8 @@
     alpha = alphabet or ascii_letters
 
     # Open input file for reading and output file for writing
-<<<<<<< HEAD
-    with open(input_path) as fin, open(output_path, 'w') as fout:
+    with open(input_path, 'r') as fin, open(output_path, 'w') as fout:
         
-=======
-    with open(input_path, "r") as fin, open(output_path, "w") as fout:
->>>>>>> 71ee3da3
         # Read the input file line by line to avoid loading the entire file into memory
         for line in fin:
             # Encrypt the current line using the encrypt function
@@ -288,12 +272,8 @@
     banner = pyfiglet.figlet_format("Caesar Cipher", font="big")
     print(banner)
     while True:
-<<<<<<< HEAD
-=======
-        os.system("cls" if os.name == "nt" else "clear")
         banner = pyfiglet.figlet_format("Caesar Ciphar", font="big")
         print(banner)
->>>>>>> 71ee3da3
         print(f"\n{'-' * 10}\n Menu\n{'-' * 10}")
         print("Please select from the following options: ")
         print(
