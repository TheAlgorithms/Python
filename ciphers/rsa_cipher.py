--- conflicted
+++ resolved
@@ -78,13 +78,9 @@
         sys.exit(
             "ERROR: Block size is {} bits and key size is {} bits. The RSA cipher "
             "requires the block size to be equal to or greater than the key size. "
-<<<<<<< HEAD
-            "Either decrease the block size or use different keys.".format(block_size * 8, key_size)
-=======
             "Either decrease the block size or use different keys.".format(
                 block_size * 8, key_size
             )
->>>>>>> 793e564e
         )
 
     encrypted_blocks = [str(i) for i in encrypt_message(message, (n, e), block_size)]
@@ -108,13 +104,9 @@
         sys.exit(
             "ERROR: Block size is {} bits and key size is {} bits. The RSA cipher "
             "requires the block size to be equal to or greater than the key size. "
-<<<<<<< HEAD
-            "Did you specify the correct key file and encrypted file?".format(block_size * 8, key_size)
-=======
             "Did you specify the correct key file and encrypted file?".format(
                 block_size * 8, key_size
             )
->>>>>>> 793e564e
         )
 
     encrypted_blocks = []
