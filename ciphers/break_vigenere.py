--- conflicted
+++ resolved
@@ -1,5 +1,3 @@
-import math
-
 LETTER_FREQUENCIES_DICT = {
     "A": 8.12,
     "B": 1.49,
@@ -218,23 +216,6 @@
     #     print(key)
 
 
+
 # ---------- TESTS ----------
-<<<<<<< HEAD
-
-class Test:
-    def test_index_of_coincidence(self):
-        ic = index_of_coincidence({'a': 50, 'b': 50}, 50)
-        assert math.isclose(ic, 2.0)
-
-    def test_calculate_indexes_of_coincidence(self):
-        ciphertext = "hellothere"
-        result = calculate_indexes_of_coincidence(ciphertext, 2)
-        assert result == [0.1, 0.3]
-
-    def test_friedman_method(self):
-        ciphertext = "asqsfdybpypvhftnboexqumfsnglmcstyefv"
-        result = friedman_method(ciphertext, 5)
-        assert result == 3
-=======
 # def test_index_of_coincidence(f)
->>>>>>> aca65f87
