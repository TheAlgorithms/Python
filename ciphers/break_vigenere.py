--- conflicted
+++ resolved
@@ -90,7 +90,7 @@
     page: https://en.wikipedia.org/wiki/Vigen%C3%A8re_cipher The algorithm
     is in the book "Introduction to Cryptography", K. Draziotis
     https://repository.kallipos.gr/handle/11419/8183
-    :param ciphertext: a string (uppercase text)
+    :param ciphertext: a string (text)
     :param max_keylength: the maximum length of key that Friedman's method
     should check, if None then it defaults to the length of the cipher
     :return: the length of the key
@@ -144,7 +144,7 @@
     to a letter of the key. The whole procedure takes place for every letter
     of the key (essentially as many times as the length of the key). See
     here: https://www.youtube.com/watch?v=LaWp_Kq0cKs
-    :param ciphertext: a string (uppercase text)
+    :param ciphertext: a string (text)
     :param key_length: a supposed length of the key
     :return: the key as a string
     """
@@ -190,12 +190,7 @@
     Tries to find the key length and then the actual key of a Vigenere
     ciphertext. It uses Friedman's method and statistical analysis. It works
     best for large pieces of text written in the english language.
-    IMPORTANT: Some trial and error might be needed to find the actual key
-    especially by changing the value of MAX_KEYLENGTH.
-
-    """
-    # clean the ciphertext so that it only contains uppercase letters with no
-    # punctuation, spaces etc.
+    """
     clean_ciphertext_list = []
     for symbol in ciphertext.upper():
         if symbol in LETTERS:
@@ -213,17 +208,13 @@
 
 
 if __name__ == "__main__":
-    print()
+    print("")
     # # how to execute
     # with open("out.txt") as file:
     #     ciphertext = file.read()
     #     key = find_key_from_vigenere_cipher(ciphertext)
-<<<<<<< HEAD
     #     print(key)
-=======
-    #     print(key)
 
 
 # ---------- TESTS ----------
-# def test_index_of_coincidence(f)
->>>>>>> f31a4e61
+# def test_index_of_coincidence(f)