"""Implementation of Basic Math in Python."""

import math


def prime_factors(n: int) -> list:
    """Find Prime Factors.
    >>> prime_factors(100)
    [2, 2, 5, 5]
    >>> prime_factors(0)
    Traceback (most recent call last):
        ...
    ValueError: Only positive integers have prime factors
    >>> prime_factors(-10)
    Traceback (most recent call last):
        ...
    ValueError: Only positive integers have prime factors
    """
    if n <= 0:
        raise ValueError("Only positive integers have prime factors")
    pf = []
    while n % 2 == 0:
        pf.append(2)
        n = int(n / 2)
    for i in range(3, int(math.sqrt(n)) + 1, 2):
        while n % i == 0:
            pf.append(i)
            n = int(n / i)
    if n > 2:
        pf.append(n)
    return pf


def number_of_divisors(n: int) -> int:
    """Calculate Number of Divisors of an Integer.
    >>> number_of_divisors(100)
    9
    >>> number_of_divisors(0)
    Traceback (most recent call last):
        ...
    ValueError: Only positive numbers are accepted
    >>> number_of_divisors(-10)
    Traceback (most recent call last):
        ...
    ValueError: Only positive numbers are accepted
    """
    if n <= 0:
        raise ValueError("Only positive numbers are accepted")
    div = 1
    temp = 1
    while n % 2 == 0:
        temp += 1
        n = int(n / 2)
    div *= temp
    for i in range(3, int(math.sqrt(n)) + 1, 2):
        temp = 1
        while n % i == 0:
            temp += 1
            n = int(n / i)
        div *= temp
    if n > 1:
        div *= 2
    return div


def sum_of_divisors(n: int) -> int:
    """Calculate Sum of Divisors.
    >>> sum_of_divisors(100)
    217
    >>> sum_of_divisors(0)
    Traceback (most recent call last):
        ...
    ValueError: Only positive numbers are accepted
    >>> sum_of_divisors(-10)
    Traceback (most recent call last):
        ...
    ValueError: Only positive numbers are accepted
    """
    if n <= 0:
        raise ValueError("Only positive numbers are accepted")
    s = 1
    temp = 1
    while n % 2 == 0:
        temp += 1
        n = int(n / 2)
    if temp > 1:
        s *= (2**temp - 1) / (2 - 1)
    for i in range(3, int(math.sqrt(n)) + 1, 2):
        temp = 1
        while n % i == 0:
            temp += 1
            n = int(n / i)
        if temp > 1:
            s *= (i**temp - 1) / (i - 1)
    return int(s)


def euler_phi(n: int) -> int:
    """Calculate Euler's Phi Function.
    >>> euler_phi(100)
    40
    >>> euler_phi(0)
    Traceback (most recent call last):
        ...
    ValueError: Only positive numbers are accepted
    >>> euler_phi(-10)
    Traceback (most recent call last):
        ...
    ValueError: Only positive numbers are accepted
    """
    if n <= 0:
        raise ValueError("Only positive numbers are accepted")
    s = n
    for x in set(prime_factors(n)):
        s *= (x - 1) / x
    return int(s)


def is_prime(n: int) -> bool:
    """Checks if a number is prime.

    Source: https://en.wikipedia.org/wiki/Prime_number

    >>> is_prime(11)
    True
    >>> is_prime(15)
    False
    >>> is_prime(1)
    False
    Traceback (most recent call last):
        ...
    ValueError: Only integers greater than 1 can be prime
    >>> is_prime(0)
    Traceback (most recent call last):
        ...
    ValueError: Only integers greater than 1 can be prime
    """
    if n <= 1:
        raise ValueError("Only integers greater than 1 can be prime")
<<<<<<< HEAD
    if n in {2, 3}:
=======
    if n == 2 or n == 3:
>>>>>>> c2fe69e5
        return True
    if n % 2 == 0 or n % 3 == 0:
        return False
    for i in range(5, int(math.sqrt(n)) + 1, 6):
        if n % i == 0 or n % (i + 2) == 0:
            return False

    return True


if __name__ == "__main__":
    import doctest

    doctest.testmod()
<|MERGE_RESOLUTION|>--- conflicted
+++ resolved
@@ -1,158 +1,154 @@
-"""Implementation of Basic Math in Python."""
-
-import math
-
-
-def prime_factors(n: int) -> list:
-    """Find Prime Factors.
-    >>> prime_factors(100)
-    [2, 2, 5, 5]
-    >>> prime_factors(0)
-    Traceback (most recent call last):
-        ...
-    ValueError: Only positive integers have prime factors
-    >>> prime_factors(-10)
-    Traceback (most recent call last):
-        ...
-    ValueError: Only positive integers have prime factors
-    """
-    if n <= 0:
-        raise ValueError("Only positive integers have prime factors")
-    pf = []
-    while n % 2 == 0:
-        pf.append(2)
-        n = int(n / 2)
-    for i in range(3, int(math.sqrt(n)) + 1, 2):
-        while n % i == 0:
-            pf.append(i)
-            n = int(n / i)
-    if n > 2:
-        pf.append(n)
-    return pf
-
-
-def number_of_divisors(n: int) -> int:
-    """Calculate Number of Divisors of an Integer.
-    >>> number_of_divisors(100)
-    9
-    >>> number_of_divisors(0)
-    Traceback (most recent call last):
-        ...
-    ValueError: Only positive numbers are accepted
-    >>> number_of_divisors(-10)
-    Traceback (most recent call last):
-        ...
-    ValueError: Only positive numbers are accepted
-    """
-    if n <= 0:
-        raise ValueError("Only positive numbers are accepted")
-    div = 1
-    temp = 1
-    while n % 2 == 0:
-        temp += 1
-        n = int(n / 2)
-    div *= temp
-    for i in range(3, int(math.sqrt(n)) + 1, 2):
-        temp = 1
-        while n % i == 0:
-            temp += 1
-            n = int(n / i)
-        div *= temp
-    if n > 1:
-        div *= 2
-    return div
-
-
-def sum_of_divisors(n: int) -> int:
-    """Calculate Sum of Divisors.
-    >>> sum_of_divisors(100)
-    217
-    >>> sum_of_divisors(0)
-    Traceback (most recent call last):
-        ...
-    ValueError: Only positive numbers are accepted
-    >>> sum_of_divisors(-10)
-    Traceback (most recent call last):
-        ...
-    ValueError: Only positive numbers are accepted
-    """
-    if n <= 0:
-        raise ValueError("Only positive numbers are accepted")
-    s = 1
-    temp = 1
-    while n % 2 == 0:
-        temp += 1
-        n = int(n / 2)
-    if temp > 1:
-        s *= (2**temp - 1) / (2 - 1)
-    for i in range(3, int(math.sqrt(n)) + 1, 2):
-        temp = 1
-        while n % i == 0:
-            temp += 1
-            n = int(n / i)
-        if temp > 1:
-            s *= (i**temp - 1) / (i - 1)
-    return int(s)
-
-
-def euler_phi(n: int) -> int:
-    """Calculate Euler's Phi Function.
-    >>> euler_phi(100)
-    40
-    >>> euler_phi(0)
-    Traceback (most recent call last):
-        ...
-    ValueError: Only positive numbers are accepted
-    >>> euler_phi(-10)
-    Traceback (most recent call last):
-        ...
-    ValueError: Only positive numbers are accepted
-    """
-    if n <= 0:
-        raise ValueError("Only positive numbers are accepted")
-    s = n
-    for x in set(prime_factors(n)):
-        s *= (x - 1) / x
-    return int(s)
-
-
-def is_prime(n: int) -> bool:
-    """Checks if a number is prime.
-
-    Source: https://en.wikipedia.org/wiki/Prime_number
-
-    >>> is_prime(11)
-    True
-    >>> is_prime(15)
-    False
-    >>> is_prime(1)
-    False
-    Traceback (most recent call last):
-        ...
-    ValueError: Only integers greater than 1 can be prime
-    >>> is_prime(0)
-    Traceback (most recent call last):
-        ...
-    ValueError: Only integers greater than 1 can be prime
-    """
-    if n <= 1:
-        raise ValueError("Only integers greater than 1 can be prime")
-<<<<<<< HEAD
-    if n in {2, 3}:
-=======
-    if n == 2 or n == 3:
->>>>>>> c2fe69e5
-        return True
-    if n % 2 == 0 or n % 3 == 0:
-        return False
-    for i in range(5, int(math.sqrt(n)) + 1, 6):
-        if n % i == 0 or n % (i + 2) == 0:
-            return False
-
-    return True
-
-
-if __name__ == "__main__":
-    import doctest
-
-    doctest.testmod()
+"""Implementation of Basic Math in Python."""
+
+import math
+
+
+def prime_factors(n: int) -> list:
+    """Find Prime Factors.
+    >>> prime_factors(100)
+    [2, 2, 5, 5]
+    >>> prime_factors(0)
+    Traceback (most recent call last):
+        ...
+    ValueError: Only positive integers have prime factors
+    >>> prime_factors(-10)
+    Traceback (most recent call last):
+        ...
+    ValueError: Only positive integers have prime factors
+    """
+    if n <= 0:
+        raise ValueError("Only positive integers have prime factors")
+    pf = []
+    while n % 2 == 0:
+        pf.append(2)
+        n = int(n / 2)
+    for i in range(3, int(math.sqrt(n)) + 1, 2):
+        while n % i == 0:
+            pf.append(i)
+            n = int(n / i)
+    if n > 2:
+        pf.append(n)
+    return pf
+
+
+def number_of_divisors(n: int) -> int:
+    """Calculate Number of Divisors of an Integer.
+    >>> number_of_divisors(100)
+    9
+    >>> number_of_divisors(0)
+    Traceback (most recent call last):
+        ...
+    ValueError: Only positive numbers are accepted
+    >>> number_of_divisors(-10)
+    Traceback (most recent call last):
+        ...
+    ValueError: Only positive numbers are accepted
+    """
+    if n <= 0:
+        raise ValueError("Only positive numbers are accepted")
+    div = 1
+    temp = 1
+    while n % 2 == 0:
+        temp += 1
+        n = int(n / 2)
+    div *= temp
+    for i in range(3, int(math.sqrt(n)) + 1, 2):
+        temp = 1
+        while n % i == 0:
+            temp += 1
+            n = int(n / i)
+        div *= temp
+    if n > 1:
+        div *= 2
+    return div
+
+
+def sum_of_divisors(n: int) -> int:
+    """Calculate Sum of Divisors.
+    >>> sum_of_divisors(100)
+    217
+    >>> sum_of_divisors(0)
+    Traceback (most recent call last):
+        ...
+    ValueError: Only positive numbers are accepted
+    >>> sum_of_divisors(-10)
+    Traceback (most recent call last):
+        ...
+    ValueError: Only positive numbers are accepted
+    """
+    if n <= 0:
+        raise ValueError("Only positive numbers are accepted")
+    s = 1
+    temp = 1
+    while n % 2 == 0:
+        temp += 1
+        n = int(n / 2)
+    if temp > 1:
+        s *= (2**temp - 1) / (2 - 1)
+    for i in range(3, int(math.sqrt(n)) + 1, 2):
+        temp = 1
+        while n % i == 0:
+            temp += 1
+            n = int(n / i)
+        if temp > 1:
+            s *= (i**temp - 1) / (i - 1)
+    return int(s)
+
+
+def euler_phi(n: int) -> int:
+    """Calculate Euler's Phi Function.
+    >>> euler_phi(100)
+    40
+    >>> euler_phi(0)
+    Traceback (most recent call last):
+        ...
+    ValueError: Only positive numbers are accepted
+    >>> euler_phi(-10)
+    Traceback (most recent call last):
+        ...
+    ValueError: Only positive numbers are accepted
+    """
+    if n <= 0:
+        raise ValueError("Only positive numbers are accepted")
+    s = n
+    for x in set(prime_factors(n)):
+        s *= (x - 1) / x
+    return int(s)
+
+
+def is_prime(n: int) -> bool:
+    """Checks if a number is prime.
+
+    Source: https://en.wikipedia.org/wiki/Prime_number
+
+    >>> is_prime(11)
+    True
+    >>> is_prime(15)
+    False
+    >>> is_prime(1)
+    False
+    Traceback (most recent call last):
+        ...
+    ValueError: Only integers greater than 1 can be prime
+    >>> is_prime(0)
+    Traceback (most recent call last):
+        ...
+    ValueError: Only integers greater than 1 can be prime
+    """
+    if n <= 1:
+        raise ValueError("Only integers greater than 1 can be prime")
+    if n in {2, 3}:
+        return True
+    if n % 2 == 0 or n % 3 == 0:
+        return False
+    for i in range(5, int(math.sqrt(n)) + 1, 6):
+        if n % i == 0 or n % (i + 2) == 0:
+            return False
+
+    return True
+
+
+if __name__ == "__main__":
+    import doctest
+
+    doctest.testmod()