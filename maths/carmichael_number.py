"""
== Carmichael Numbers ==
A number n is said to be a Carmichael number if it
satisfies the following modular arithmetic condition:

    power(b, n-1) MOD n = 1,
    for all b ranging from 1 to n such that b and
    n are relatively prime, i.e, gcd(b, n) = 1

Examples of Carmichael Numbers: 561, 1105, ...
https://en.wikipedia.org/wiki/Carmichael_number
"""

from maths.greatest_common_divisor import greatest_common_divisor


def power(x: int, y: int, mod: int) -> int:
    """

    Examples:
    >>> power(2, 15, 3)
    2

    >>> power(5, 1, 30)
    5
    """

    if y == 0:
        return 1
    temp = power(x, y // 2, mod) % mod
    temp = (temp * temp) % mod
    if y % 2 == 1:
        temp = (temp * x) % mod
    return temp


def is_carmichael_number(n: int) -> bool:
    """
<<<<<<< HEAD
    Doctests :
    >>> is_carmichael_number(561)
    True
    >>> is_carmichael_number(1105)
    True
    >>> is_carmichael_number(4)
    False
    >>> is_carmichael_number(8911)
    True
    >>> is_carmichael_number(900)
    False
    """

    b = 2
    while b < n:
        if greatest_common_divisor(b, n) == 1 and power(b, n - 1, n) != 1:
            return False
        b += 1
    return True
=======

    Examples:
    >>> is_carmichael_number(562)
    False

    >>> is_carmichael_number(561)
    True

    >>> is_carmichael_number(5.1)
    Traceback (most recent call last):
         ...
    ValueError: Number 5.1 must instead be a positive integer

    >>> is_carmichael_number(-7)
    Traceback (most recent call last):
         ...
    ValueError: Number -7 must instead be a positive integer

    >>> is_carmichael_number(0)
    Traceback (most recent call last):
         ...
    ValueError: Number 0 must instead be a positive integer
    """

    if n <= 0 or not isinstance(n, int):
        msg = f"Number {n} must instead be a positive integer"
        raise ValueError(msg)

    return all(
        power(b, n - 1, n) == 1
        for b in range(2, n)
        if greatest_common_divisor(b, n) == 1
    )
>>>>>>> 3f094fe4


if __name__ == "__main__":
    import doctest

    doctest.testmod()

    number = int(input("Enter number: ").strip())
    if is_carmichael_number(number):
        print(f"{number} is a Carmichael Number.")
    else:
        print(f"{number} is not a Carmichael Number.")<|MERGE_RESOLUTION|>--- conflicted
+++ resolved
@@ -16,11 +16,9 @@
 
 def power(x: int, y: int, mod: int) -> int:
     """
-
     Examples:
     >>> power(2, 15, 3)
     2
-
     >>> power(5, 1, 30)
     5
     """
@@ -36,35 +34,19 @@
 
 def is_carmichael_number(n: int) -> bool:
     """
-<<<<<<< HEAD
-    Doctests :
+    Examples:
+    >>> is_carmichael_number(4)
+    False
     >>> is_carmichael_number(561)
     True
+    >>> is_carmichael_number(562)
+    False
+    >>> is_carmichael_number(900)
+    False
     >>> is_carmichael_number(1105)
     True
-    >>> is_carmichael_number(4)
-    False
     >>> is_carmichael_number(8911)
     True
-    >>> is_carmichael_number(900)
-    False
-    """
-
-    b = 2
-    while b < n:
-        if greatest_common_divisor(b, n) == 1 and power(b, n - 1, n) != 1:
-            return False
-        b += 1
-    return True
-=======
-
-    Examples:
-    >>> is_carmichael_number(562)
-    False
-
-    >>> is_carmichael_number(561)
-    True
-
     >>> is_carmichael_number(5.1)
     Traceback (most recent call last):
          ...
@@ -90,7 +72,6 @@
         for b in range(2, n)
         if greatest_common_divisor(b, n) == 1
     )
->>>>>>> 3f094fe4
 
 
 if __name__ == "__main__":
