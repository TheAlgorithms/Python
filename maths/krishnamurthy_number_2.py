<<<<<<< HEAD
import doctest

"""
A Krishnamurthy number is a number that is equal to the sum of the factorials of its digits.
for instance, 145 = 1! + 4! + 5! ; 40585 = 4! + 0! + 5! + 8! + 5!, but 78 != 7! + 8!
"""

def factorial(n: int) -> int: 
    
    # Function to calculate the factorial of a number n
    # n! = n*(n-1)*(n-2)*...*2*1, that is the definition of the factorial of n (n!)

=======
# IMPLEMENTATION OF THE 2ND VERSION OF THE KRISHNAMURTHY NUMBER VALIDATOR

import sys


def factorial(n: int) -> int:
    # Function to calculate the factorial of the number n
    # n! = n*(n-1)*(n-2)*...*2*1
>>>>>>> e4b7679e
    """
    >>> factorial(7)
    5040
    >>> factorial("some characters") #like '1' or 'a'
    Traceback (most recent call last):
      File "<stdin1>", line 1, in <module>
    TypeError: Only integers are allowed
    >>> factorial(1)
    1
    >>> factorial(-4)
    Traceback (most recent call last):
      File "<stdin>", line 1, in <module>
    ValueError: Only positive integers are allowed
    >>> factorial(0)
    1
    >>> factorial(4)
    24
    """

<<<<<<< HEAD
    if not isinstance(n,int): #If n is not an integer
        raise TypeError("Only integers are allowed")

    if n<0: #If n is a negative number
        raise ValueError("Only positive integers are allowed")

    if n<2:
        return 1 #Since 1! = 1 and 0! = 1, this is the base case
    else:
        return n*factorial(n-1)
=======
    if n < 2:
        return 1
    else:
        return n * factorial(n - 1)

>>>>>>> e4b7679e

def krishnamurthy_2(x: int) -> bool:

    """
    >>> krishnamurthy_2(5)
    False
    >>> krishnamurthy_2(2)
    True
    >>> krishnamurthy_2("characters") #like '4' or 'c'
    Traceback (most recent call last):
      File "<stdin>", line 1, in <module>
    TypeError: Only integers are allowed
    >>> krishnamurthy_2(145)
    True
    >>> krishnamurthy_2(13)
    False
    >>> krishnamurthy_2(40585)
    True
    >>> krishnamurthy_2(-4)
    Traceback (most recent call last):
      File "<stdin>", line 1, in <module>
    ValueError: Only positive integers are allowed
    """
<<<<<<< HEAD

    #only int variables are allowed
    if not isinstance(x,int):
        raise TypeError("Only integers are allowed")

    #Negative numbers are prohibited
    if x<0:
=======
    if not isinstance(x, int):
        raise TypeError("Only integers are allowed")
    if x < 0:
>>>>>>> e4b7679e
        raise ValueError("Only positive integers are allowed")

    # Calculating the factorial of each digit and storing the result in a list
    factorial_sums = (factorial(int(i)) for i in str(x))

<<<<<<< HEAD
    return x==sum(factorial_sums)

if __name__=='__main__':
    #To see the details about the test, add print() to the next line
    doctest.testmod()
=======
    return x == sum(
        factorial_sums
    )  # True if the sum of the elements in the list is equal to the number x


if __name__ == "__main__":
    x = int(input("Number: "))
    if krishnamurthy_2(x):
        print(f"{x} is a krishnamurthy number")
    else:
        print(f"{x} is not a krishnamurthy number")
    sys.exit(0)
>>>>>>> e4b7679e
<|MERGE_RESOLUTION|>--- conflicted
+++ resolved
@@ -1,4 +1,3 @@
-<<<<<<< HEAD
 import doctest
 
 """
@@ -7,20 +6,9 @@
 """
 
 def factorial(n: int) -> int: 
-    
     # Function to calculate the factorial of a number n
     # n! = n*(n-1)*(n-2)*...*2*1, that is the definition of the factorial of n (n!)
 
-=======
-# IMPLEMENTATION OF THE 2ND VERSION OF THE KRISHNAMURTHY NUMBER VALIDATOR
-
-import sys
-
-
-def factorial(n: int) -> int:
-    # Function to calculate the factorial of the number n
-    # n! = n*(n-1)*(n-2)*...*2*1
->>>>>>> e4b7679e
     """
     >>> factorial(7)
     5040
@@ -39,8 +27,6 @@
     >>> factorial(4)
     24
     """
-
-<<<<<<< HEAD
     if not isinstance(n,int): #If n is not an integer
         raise TypeError("Only integers are allowed")
 
@@ -51,13 +37,6 @@
         return 1 #Since 1! = 1 and 0! = 1, this is the base case
     else:
         return n*factorial(n-1)
-=======
-    if n < 2:
-        return 1
-    else:
-        return n * factorial(n - 1)
-
->>>>>>> e4b7679e
 
 def krishnamurthy_2(x: int) -> bool:
 
@@ -81,41 +60,20 @@
       File "<stdin>", line 1, in <module>
     ValueError: Only positive integers are allowed
     """
-<<<<<<< HEAD
 
     #only int variables are allowed
     if not isinstance(x,int):
         raise TypeError("Only integers are allowed")
 
     #Negative numbers are prohibited
-    if x<0:
-=======
-    if not isinstance(x, int):
-        raise TypeError("Only integers are allowed")
     if x < 0:
->>>>>>> e4b7679e
         raise ValueError("Only positive integers are allowed")
 
     # Calculating the factorial of each digit and storing the result in a list
     factorial_sums = (factorial(int(i)) for i in str(x))
 
-<<<<<<< HEAD
     return x==sum(factorial_sums)
 
 if __name__=='__main__':
     #To see the details about the test, add print() to the next line
-    doctest.testmod()
-=======
-    return x == sum(
-        factorial_sums
-    )  # True if the sum of the elements in the list is equal to the number x
-
-
-if __name__ == "__main__":
-    x = int(input("Number: "))
-    if krishnamurthy_2(x):
-        print(f"{x} is a krishnamurthy number")
-    else:
-        print(f"{x} is not a krishnamurthy number")
-    sys.exit(0)
->>>>>>> e4b7679e
+    doctest.testmod()