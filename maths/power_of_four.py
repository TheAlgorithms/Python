--- conflicted
+++ resolved
@@ -32,19 +32,15 @@
 import math
 
 
-def ispower_of_four(n):
-    if n <= 0:
+def ispower_of_four(num):
+    if num <= 0:
         return False
 
-    logarithm4 = math.log10(n) / math.log10(4)
+    logarithm4 = math.log10(num) / math.log10(4)
 
     return logarithm4.is_integer()
 
 
 # Example usage:
 print(ispower_of_four(16))  # Output: True
-<<<<<<< HEAD
-print(ispower_of_four(5))   # Output: False
-=======
-print(ispower_of_four(5))  # Output: False
->>>>>>> 8fb8c61b
+print(ispower_of_four(5))   # Output: False