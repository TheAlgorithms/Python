--- conflicted
+++ resolved
@@ -61,12 +61,7 @@
         fib.append(fib[-1] + fib[-2])
     return fib
 
-<<<<<<< HEAD
 def fib_iterative_yield(n: int) -> Iterator[int]:
-=======
-
-def fib_iterative_yield(n: int) -> Generator[int]:
->>>>>>> 36016831
     """
     Calculates the first n (1-indexed) Fibonacci numbers using iteration with yield
     >>> next(f)
