"""
Given an integer n, return all the numbers in the range [1, n]
sorted in lexicographical order.

You must write an algorithm that runs in O(n) time and uses O(1) extra space.

Leetcode reference: https://leetcode.com/problems/lexicographical-numbers/
"""

<<<<<<< HEAD
def lexical_order(n: int) -> list[int]:
        """
        >>> lexicalOrder(13)
        [1, 10, 11, 12, 13, 2, 3, 4, 5, 6, 7, 8, 9]
=======

def lexicalOrder(n: int) -> list[int]:
    """
    >>> lexicalOrder(13)
    [1, 10, 11, 12, 13, 2, 3, 4, 5, 6, 7, 8, 9]
>>>>>>> 4ba92c86

    >>> lexicalOrder(2)
    [1, 2]
    """

    """ Lexicographical order is a method for ordering strings or sequences
        of characters according to their position in the alphabet.
        """

    numbers = [str(i) for i in range(1, n + 1)]
    numbers.sort()
    res = list(map(int, numbers))
    return res


if __name__ == "__main__":
    from doctest import testmod

    testmod()<|MERGE_RESOLUTION|>--- conflicted
+++ resolved
@@ -7,18 +7,10 @@
 Leetcode reference: https://leetcode.com/problems/lexicographical-numbers/
 """
 
-<<<<<<< HEAD
 def lexical_order(n: int) -> list[int]:
-        """
-        >>> lexicalOrder(13)
-        [1, 10, 11, 12, 13, 2, 3, 4, 5, 6, 7, 8, 9]
-=======
-
-def lexicalOrder(n: int) -> list[int]:
     """
     >>> lexicalOrder(13)
     [1, 10, 11, 12, 13, 2, 3, 4, 5, 6, 7, 8, 9]
->>>>>>> 4ba92c86
 
     >>> lexicalOrder(2)
     [1, 2]
