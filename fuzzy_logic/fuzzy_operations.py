import matplotlib.pyplot as plt
import numpy as np

""""
 FuzzySet class for triangular fuzzy sets
 Author: Shreya123714
 Source: https://en.wikipedia.org/wiki/Fuzzy_set
"""


class FuzzySet:
    """
    A class for representing and
    manipulating triangular fuzzy sets.

    Attributes:
        name (str): The name or label of the fuzzy set.
        a (float): The left boundary of the fuzzy set.
        b (float): The peak (central) value of the fuzzy set.
        c (float): The right boundary of the fuzzy set.

    Methods:
        membership(x): Calculate the membership value
        of an input 'x' in the fuzzy set.
        union(other): Calculate the union of this fuzzy set
        with another fuzzy set.
        intersection(other): Calculate the intersection of this fuzzy set
        with another fuzzy set.
        complement(): Calculate the complement (negation)
        of this fuzzy set.
        plot(): Plot the membership function of the fuzzy set.
    """

    def __init__(self, name: str, left_boundary: float, peak: float, right_boundary: float) -> None:
        """
<<<<<<< HEAD
    Initializes a triangular fuzzy set with the given parameters.

    Args:
        name (str): The name or label of the fuzzy set.
        left_boundary (float): The left boundary of the fuzzy set.
        peak (float): The peak (central) value of the fuzzy set.
        right_boundary (float): The right boundary of the fuzzy set.
    """
=======
        Initializes a triangular fuzzy set
        with the given parameters.

        Args:
            name (str): The name or label of the fuzzy set.
            a (float): The left boundary of the fuzzy set.
            b (float): The peak (central) value of
            the fuzzy set.
            c (float): The right boundary of the fuzzy set.
        """
>>>>>>> abe93617
        self.name = name  # Fuzzy set name
        self.left_boundary = left_boundary  # Left boundary
        self.peak = peak  # Peak value
        self.right_boundary = right_boundary  # Right boundary


    def membership(self, x):
        """
        Calculate the membership value of
        an input 'x' in the fuzzy set.

        Args:
            x (float): The input value for
            which the membership is calculated.

        Returns:
            float: The membership value of 'x' in
            the fuzzy set.
        """

        if x <= self.a or x >= self.c:
            return 0
        elif self.a < x <= self.b:
            return (x - self.a) / (self.b - self.a)
        elif self.b < x < self.c:
            return (self.c - x) / (self.c - self.b)

    def union(self, other):
        """
        Calculate the union of this fuzzy set
        with another fuzzy set.

        Args:
            other (FuzzySet): Another fuzzy set
            to union with.

        Returns:
            FuzzySet: A new fuzzy
            set representing the union.
        """

        union_name = f"{self.name} ∪ {other.name}"
        return FuzzySet(
            union_name,
            min(self.a, other.a),
            max(self.c, other.c),
            (self.b + other.b) / 2,
        )

    def intersection(self, other):
        """
        Calculate the intersection of this
        fuzzy set with another fuzzy set.

        Args:
            other (FuzzySet): Another fuzzy set to intersect with.

        Returns:
            FuzzySet: A new fuzzy set representing the intersection.
        """
        intersection_name = f"{self.name} ∩ {other.name}"
        return FuzzySet(
            intersection_name,
            max(self.a, other.a),
            min(self.c, other.c),
            (self.b + other.b) / 2,
        )

    def complement(self):
        """
        Calculate the complement (negation) of this fuzzy set.

        Returns:
            FuzzySet: A new fuzzy set representing the complement.
        """
        complement_name = f"¬{self.name}"
        return FuzzySet(complement_name, 1 - self.c, 1 - self.a, 1 - self.b)

    def plot(self):
        """
        Plot the membership function of the fuzzy set.
        """
        x = np.linspace(0, 1, 1000)
        y = [self.membership(xi) for xi in x]

        plt.plot(x, y, label=self.name)

    def __str__(self):
        return f"{self.name}: [{self.a}, {self.b}, {self.c}]"


# Example usage:
if __name__ == "__main__":
    A = FuzzySet("A", 0, 0.5, 1)
    B = FuzzySet("B", 0.2, 0.7, 1)

    A.plot()
    B.plot()

    plt.xlabel("x")
    plt.ylabel("Membership")
    plt.legend()
    plt.show()

    union_ab = A.union(B)
    intersection_ab = A.intersection(B)
    complement_a = A.complement()

    union_ab.plot()
    intersection_ab.plot()
    complement_a.plot()

    plt.xlabel("x")
    plt.ylabel("Membership")
    plt.legend()
    plt.show()<|MERGE_RESOLUTION|>--- conflicted
+++ resolved
@@ -33,27 +33,16 @@
 
     def __init__(self, name: str, left_boundary: float, peak: float, right_boundary: float) -> None:
         """
-<<<<<<< HEAD
-    Initializes a triangular fuzzy set with the given parameters.
-
-    Args:
-        name (str): The name or label of the fuzzy set.
-        left_boundary (float): The left boundary of the fuzzy set.
-        peak (float): The peak (central) value of the fuzzy set.
-        right_boundary (float): The right boundary of the fuzzy set.
-    """
-=======
-        Initializes a triangular fuzzy set
+        Initializes a triangular fuzzy set 
         with the given parameters.
 
         Args:
             name (str): The name or label of the fuzzy set.
             a (float): The left boundary of the fuzzy set.
-            b (float): The peak (central) value of
+            b (float): The peak (central) value of 
             the fuzzy set.
             c (float): The right boundary of the fuzzy set.
         """
->>>>>>> abe93617
         self.name = name  # Fuzzy set name
         self.left_boundary = left_boundary  # Left boundary
         self.peak = peak  # Peak value
