"""
Conway's Game of Life implemented in Python.
https://en.wikipedia.org/wiki/Conway%27s_Game_of_Life
"""

from __future__ import annotations

from typing import List

<<<<<<< HEAD
from PIL import Image #type: ignore
=======
from PIL import Image  # type: ignore
>>>>>>> 71b1202d

# Define glider example
GLIDER = [
    [0, 1, 0, 0, 0, 0, 0, 0],
    [0, 0, 1, 0, 0, 0, 0, 0],
    [1, 1, 1, 0, 0, 0, 0, 0],
    [0, 0, 0, 0, 0, 0, 0, 0],
    [0, 0, 0, 0, 0, 0, 0, 0],
    [0, 0, 0, 0, 0, 0, 0, 0],
    [0, 0, 0, 0, 0, 0, 0, 0],
    [0, 0, 0, 0, 0, 0, 0, 0],
]

# Define blinker example
BLINKER = [[0, 1, 0], [0, 1, 0], [0, 1, 0]]


def new_generation(cells: List[List[int]]) -> List[List[int]]:
    """
    Generates the next generation for a given state of Conway's Game of Life.
    >>> new_generation(BLINKER)
    [[0, 0, 0], [1, 1, 1], [0, 0, 0]]
    """
    next_generation = []
    for i in range(len(cells)):
        next_generation_row = []
        for j in range(len(cells[i])):
            # Get the number of live neighbours
            neighbour_count = 0
            if i > 0 and j > 0:
                neighbour_count += cells[i - 1][j - 1]
            if i > 0:
                neighbour_count += cells[i - 1][j]
            if i > 0 and j < len(cells[i]) - 1:
                neighbour_count += cells[i - 1][j + 1]
            if j > 0:
                neighbour_count += cells[i][j - 1]
            if j < len(cells[i]) - 1:
                neighbour_count += cells[i][j + 1]
            if i < len(cells) - 1 and j > 0:
                neighbour_count += cells[i + 1][j - 1]
            if i < len(cells) - 1:
                neighbour_count += cells[i + 1][j]
            if i < len(cells) - 1 and j < len(cells[i]) - 1:
                neighbour_count += cells[i + 1][j + 1]

            # Rules of the game of life (excerpt from Wikipedia):
            # 1. Any live cell with two or three live neighbours survives.
            # 2. Any dead cell with three live neighbours becomes a live cell.
            # 3. All other live cells die in the next generation.
            #    Similarly, all other dead cells stay dead.
            alive = cells[i][j] == 1
            if (
                (alive and 2 <= neighbour_count <= 3)
                or not alive
                and neighbour_count == 3
            ):
                next_generation_row.append(1)
            else:
                next_generation_row.append(0)

        next_generation.append(next_generation_row)
    return next_generation


def generate_images(cells: list[list[int]], frames) -> list[Image.Image]:
    """
    Generates a list of images of subsequent Game of Life states.
    """
    images = []
    for _ in range(frames):
        # Create output image
        img = Image.new("RGB", (len(cells[0]), len(cells)))
        pixels = img.load()

        # Save cells to image
        for x in range(len(cells)):
            for y in range(len(cells[0])):
                colour = 255 - cells[y][x] * 255
                pixels[x, y] = (colour, colour, colour)

        # Save image
        images.append(img)
        cells = new_generation(cells)
    return images


if __name__ == "__main__":
    images = generate_images(GLIDER, 16)
    images[0].save("out.gif", save_all=True, append_images=images[1:])<|MERGE_RESOLUTION|>--- conflicted
+++ resolved
@@ -7,11 +7,9 @@
 
 from typing import List
 
-<<<<<<< HEAD
+
 from PIL import Image #type: ignore
-=======
-from PIL import Image  # type: ignore
->>>>>>> 71b1202d
+
 
 # Define glider example
 GLIDER = [
